--- conflicted
+++ resolved
@@ -16,13 +16,6 @@
 MoltenVK 1.1.3
 --------------
 
-<<<<<<< HEAD
-Released 2021/04/26
-
-- Add beta support for using Metal argument buffers for shader resources on _macOS_, by setting 
-  `MVK_CONFIG_USE_METAL_ARGUMENT_BUFFERS` environment variable (disabled by default). 
-  Available on _macOS 10.16 (Big Sur)_ or later, and on earlier _macOS_ versions on _Intel_ GPU's.
-=======
 Released 2021/04/27
 
 - Add beta support for using Metal argument buffers for shader resources on _macOS_, by setting 
@@ -30,7 +23,6 @@
   expands the number of resources that can be submitted to a pipeline stage, per the Vulkan
   `VK_EXT_descriptor_indexing` extension. **Currently available on _macOS 10.16 (Big Sur)_ or later, 
   and on earlier _macOS_ versions on _Intel_ GPU's**.
->>>>>>> 5d9d640e
 - Add support for `HDR10` colorspace via `VK_COLOR_SPACE_HDR10_HLG_EXT` and `VK_COLOR_SPACE_HDR10_ST2084_EXT`.
 - Always explicitly set `CAMetalLayer` colorspace property based on _Vulkan_ parameters, 
   and don't rely on _Metal_ default values.
