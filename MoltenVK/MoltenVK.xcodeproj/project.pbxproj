// !$*UTF8*$!
{
	archiveVersion = 1;
	classes = {
	};
	objectVersion = 48;
	objects = {

/* Begin PBXBuildFile section */
		2FEA0A4124902F9F00EEF3AD /* MVKExtensions.h in Headers */ = {isa = PBXBuildFile; fileRef = A909F65A213B190600FCD6BE /* MVKExtensions.h */; };
		2FEA0A4224902F9F00EEF3AD /* vk_mvk_moltenvk.h in Headers */ = {isa = PBXBuildFile; fileRef = A94FB7691C7DFB4800632CA3 /* vk_mvk_moltenvk.h */; };
		2FEA0A4324902F9F00EEF3AD /* mvk_datatypes.h in Headers */ = {isa = PBXBuildFile; fileRef = A94FB7671C7DFB4800632CA3 /* mvk_datatypes.h */; };
		2FEA0A4424902F9F00EEF3AD /* mvk_vulkan.h in Headers */ = {isa = PBXBuildFile; fileRef = A948BB7E1E51642700DE59F2 /* mvk_vulkan.h */; };
		2FEA0A4524902F9F00EEF3AD /* MVKEnvironment.h in Headers */ = {isa = PBXBuildFile; fileRef = A98149431FB6A3F7005F00B4 /* MVKEnvironment.h */; };
		2FEA0A4624902F9F00EEF3AD /* MVKSurface.h in Headers */ = {isa = PBXBuildFile; fileRef = A94FB7991C7DFB4800632CA3 /* MVKSurface.h */; };
		2FEA0A4724902F9F00EEF3AD /* MTLRenderPipelineDescriptor+MoltenVK.h in Headers */ = {isa = PBXBuildFile; fileRef = A9E53DFE21064F84002781DD /* MTLRenderPipelineDescriptor+MoltenVK.h */; };
		2FEA0A4824902F9F00EEF3AD /* MVKInstance.h in Headers */ = {isa = PBXBuildFile; fileRef = A94FB78B1C7DFB4800632CA3 /* MVKInstance.h */; };
		2FEA0A4924902F9F00EEF3AD /* MVKCommandResourceFactory.h in Headers */ = {isa = PBXBuildFile; fileRef = A95870F61C90D29F009EB096 /* MVKCommandResourceFactory.h */; };
		2FEA0A4A24902F9F00EEF3AD /* MVKQueryPool.h in Headers */ = {isa = PBXBuildFile; fileRef = A94FB78F1C7DFB4800632CA3 /* MVKQueryPool.h */; };
		2FEA0A4B24902F9F00EEF3AD /* MVKCommandEncoderState.h in Headers */ = {isa = PBXBuildFile; fileRef = A95B7D671D3EE486003183D3 /* MVKCommandEncoderState.h */; };
		2FEA0A4C24902F9F00EEF3AD /* MVKCommandPipelineStateFactoryShaderSource.h in Headers */ = {isa = PBXBuildFile; fileRef = A94FB77C1C7DFB4800632CA3 /* MVKCommandPipelineStateFactoryShaderSource.h */; };
		2FEA0A4D24902F9F00EEF3AD /* MVKDescriptorSet.h in Headers */ = {isa = PBXBuildFile; fileRef = A94FB7811C7DFB4800632CA3 /* MVKDescriptorSet.h */; };
		2FEA0A4E24902F9F00EEF3AD /* NSString+MoltenVK.h in Headers */ = {isa = PBXBuildFile; fileRef = A9E53DD22100B197002781DD /* NSString+MoltenVK.h */; };
		2FEA0A4F24902F9F00EEF3AD /* CAMetalLayer+MoltenVK.h in Headers */ = {isa = PBXBuildFile; fileRef = A9E53DD12100B197002781DD /* CAMetalLayer+MoltenVK.h */; };
		2FEA0A5024902F9F00EEF3AD /* MVKCodec.h in Headers */ = {isa = PBXBuildFile; fileRef = 45557A5121C9EFF3008868BD /* MVKCodec.h */; };
		2FEA0A5124902F9F00EEF3AD /* MVKRenderPass.h in Headers */ = {isa = PBXBuildFile; fileRef = A94FB7931C7DFB4800632CA3 /* MVKRenderPass.h */; };
		2FEA0A5224902F9F00EEF3AD /* MVKLogging.h in Headers */ = {isa = PBXBuildFile; fileRef = A9F0429E1FB4CF82009FCCB8 /* MVKLogging.h */; };
		2FEA0A5324902F9F00EEF3AD /* MVKQueue.h in Headers */ = {isa = PBXBuildFile; fileRef = A94FB7911C7DFB4800632CA3 /* MVKQueue.h */; };
		2FEA0A5424902F9F00EEF3AD /* MVKFramebuffer.h in Headers */ = {isa = PBXBuildFile; fileRef = A94FB7871C7DFB4800632CA3 /* MVKFramebuffer.h */; };
		2FEA0A5524902F9F00EEF3AD /* MVKVectorAllocator.h in Headers */ = {isa = PBXBuildFile; fileRef = 83A4AD2921BD75570006C935 /* MVKVectorAllocator.h */; };
		2FEA0A5624902F9F00EEF3AD /* MVKWatermarkShaderSource.h in Headers */ = {isa = PBXBuildFile; fileRef = A981494B1FB6A3F7005F00B4 /* MVKWatermarkShaderSource.h */; };
		2FEA0A5724902F9F00EEF3AD /* MTLSamplerDescriptor+MoltenVK.h in Headers */ = {isa = PBXBuildFile; fileRef = A9E53DD32100B197002781DD /* MTLSamplerDescriptor+MoltenVK.h */; };
		2FEA0A5824902F9F00EEF3AD /* MVKSync.h in Headers */ = {isa = PBXBuildFile; fileRef = A94FB79D1C7DFB4800632CA3 /* MVKSync.h */; };
		2FEA0A5924902F9F00EEF3AD /* MVKDevice.h in Headers */ = {isa = PBXBuildFile; fileRef = A94FB7831C7DFB4800632CA3 /* MVKDevice.h */; };
		2FEA0A5A24902F9F00EEF3AD /* MVKSmallVector.h in Headers */ = {isa = PBXBuildFile; fileRef = A9F3D9DB24732A4D00745190 /* MVKSmallVector.h */; };
		2FEA0A5B24902F9F00EEF3AD /* MVKVector.h in Headers */ = {isa = PBXBuildFile; fileRef = 83A4AD2521BD75570006C935 /* MVKVector.h */; };
		2FEA0A5C24902F9F00EEF3AD /* MVKCommandPool.h in Headers */ = {isa = PBXBuildFile; fileRef = A94FB77A1C7DFB4800632CA3 /* MVKCommandPool.h */; };
		2FEA0A5D24902F9F00EEF3AD /* MVKShaderModule.h in Headers */ = {isa = PBXBuildFile; fileRef = A94FB7971C7DFB4800632CA3 /* MVKShaderModule.h */; };
		2FEA0A5E24902F9F00EEF3AD /* MVKVulkanAPIObject.h in Headers */ = {isa = PBXBuildFile; fileRef = A99C91012295FAC500A061DA /* MVKVulkanAPIObject.h */; };
		2FEA0A5F24902F9F00EEF3AD /* MVKCmdQueries.h in Headers */ = {isa = PBXBuildFile; fileRef = A94FB7701C7DFB4800632CA3 /* MVKCmdQueries.h */; };
		2FEA0A6024902F9F00EEF3AD /* MVKCommand.h in Headers */ = {isa = PBXBuildFile; fileRef = A94FB7761C7DFB4800632CA3 /* MVKCommand.h */; };
		2FEA0A6124902F9F00EEF3AD /* MVKBaseObject.h in Headers */ = {isa = PBXBuildFile; fileRef = A98149421FB6A3F7005F00B4 /* MVKBaseObject.h */; };
		2FEA0A6224902F9F00EEF3AD /* MVKMTLBufferAllocation.h in Headers */ = {isa = PBXBuildFile; fileRef = A9C96DCE1DDC20C20053187F /* MVKMTLBufferAllocation.h */; };
		2FEA0A6324902F9F00EEF3AD /* MVKObjectPool.h in Headers */ = {isa = PBXBuildFile; fileRef = A98149461FB6A3F7005F00B4 /* MVKObjectPool.h */; };
		2FEA0A6424902F9F00EEF3AD /* MVKSwapchain.h in Headers */ = {isa = PBXBuildFile; fileRef = A94FB79B1C7DFB4800632CA3 /* MVKSwapchain.h */; };
		2FEA0A6524902F9F00EEF3AD /* MVKGPUCapture.h in Headers */ = {isa = PBXBuildFile; fileRef = A93E832E2121C5D3001FEBD4 /* MVKGPUCapture.h */; };
		2FEA0A6624902F9F00EEF3AD /* MVKBuffer.h in Headers */ = {isa = PBXBuildFile; fileRef = A94FB77F1C7DFB4800632CA3 /* MVKBuffer.h */; };
		2FEA0A6724902F9F00EEF3AD /* MVKCommonEnvironment.h in Headers */ = {isa = PBXBuildFile; fileRef = A9F0429D1FB4CF82009FCCB8 /* MVKCommonEnvironment.h */; };
		2FEA0A6824902F9F00EEF3AD /* MVKWatermark.h in Headers */ = {isa = PBXBuildFile; fileRef = A98149491FB6A3F7005F00B4 /* MVKWatermark.h */; };
		2FEA0A6924902F9F00EEF3AD /* MVKOSExtensions.h in Headers */ = {isa = PBXBuildFile; fileRef = A9B51BD6225E986A00AC74D2 /* MVKOSExtensions.h */; };
		2FEA0A6A24902F9F00EEF3AD /* MVKCmdRenderPass.h in Headers */ = {isa = PBXBuildFile; fileRef = A94FB7721C7DFB4800632CA3 /* MVKCmdRenderPass.h */; };
		2FEA0A6B24902F9F00EEF3AD /* MVKCmdPipeline.h in Headers */ = {isa = PBXBuildFile; fileRef = A94FB76E1C7DFB4800632CA3 /* MVKCmdPipeline.h */; };
		2FEA0A6C24902F9F00EEF3AD /* MVKSmallVectorAllocator.h in Headers */ = {isa = PBXBuildFile; fileRef = A9F3D9D924732A4C00745190 /* MVKSmallVectorAllocator.h */; };
		2FEA0A6D24902F9F00EEF3AD /* MVKPipeline.h in Headers */ = {isa = PBXBuildFile; fileRef = A94FB78D1C7DFB4800632CA3 /* MVKPipeline.h */; };
		2FEA0A6E24902F9F00EEF3AD /* MVKImage.h in Headers */ = {isa = PBXBuildFile; fileRef = A94FB7891C7DFB4800632CA3 /* MVKImage.h */; };
		2FEA0A6F24902F9F00EEF3AD /* MVKBlockObserver.h in Headers */ = {isa = PBXBuildFile; fileRef = 4553AEFA2251617100E8EBCD /* MVKBlockObserver.h */; };
		2FEA0A7024902F9F00EEF3AD /* MVKCmdTransfer.h in Headers */ = {isa = PBXBuildFile; fileRef = A94FB76C1C7DFB4800632CA3 /* MVKCmdTransfer.h */; };
		2FEA0A7124902F9F00EEF3AD /* MVKDescriptor.h in Headers */ = {isa = PBXBuildFile; fileRef = A966A5DC23C535D000BBF9B4 /* MVKDescriptor.h */; };
		2FEA0A7224902F9F00EEF3AD /* MVKCmdDraw.h in Headers */ = {isa = PBXBuildFile; fileRef = A94FB7741C7DFB4800632CA3 /* MVKCmdDraw.h */; };
		2FEA0A7324902F9F00EEF3AD /* MVKCommandBuffer.h in Headers */ = {isa = PBXBuildFile; fileRef = A94FB7781C7DFB4800632CA3 /* MVKCommandBuffer.h */; };
		2FEA0A7424902F9F00EEF3AD /* MTLRenderPassDescriptor+MoltenVK.h in Headers */ = {isa = PBXBuildFile; fileRef = A9E53DEE2100B302002781DD /* MTLRenderPassDescriptor+MoltenVK.h */; };
		2FEA0A7524902F9F00EEF3AD /* MVKCmdDebug.h in Headers */ = {isa = PBXBuildFile; fileRef = A99C90EC229455B200A061DA /* MVKCmdDebug.h */; };
		2FEA0A7624902F9F00EEF3AD /* MVKWatermarkTextureContent.h in Headers */ = {isa = PBXBuildFile; fileRef = A981494C1FB6A3F7005F00B4 /* MVKWatermarkTextureContent.h */; };
		2FEA0A7724902F9F00EEF3AD /* MVKFoundation.h in Headers */ = {isa = PBXBuildFile; fileRef = A98149441FB6A3F7005F00B4 /* MVKFoundation.h */; };
		2FEA0A7824902F9F00EEF3AD /* MVKDeviceMemory.h in Headers */ = {isa = PBXBuildFile; fileRef = A94FB7851C7DFB4800632CA3 /* MVKDeviceMemory.h */; };
		2FEA0A7924902F9F00EEF3AD /* MVKMTLResourceBindings.h in Headers */ = {isa = PBXBuildFile; fileRef = A9E4B7881E1D8AF10046A4CE /* MVKMTLResourceBindings.h */; };
		2FEA0A7A24902F9F00EEF3AD /* MVKExtensions.def in Headers */ = {isa = PBXBuildFile; fileRef = 45003E6F214AD4C900E989CB /* MVKExtensions.def */; };
		2FEA0A7B24902F9F00EEF3AD /* mvk_datatypes.hpp in Headers */ = {isa = PBXBuildFile; fileRef = A9CEAAD1227378D400FAF779 /* mvk_datatypes.hpp */; };
		2FEA0A7C24902F9F00EEF3AD /* MVKCommandEncodingPool.h in Headers */ = {isa = PBXBuildFile; fileRef = A90C8DE81F45354D009CB32C /* MVKCommandEncodingPool.h */; };
		2FEA0A7D24902F9F00EEF3AD /* MVKResource.h in Headers */ = {isa = PBXBuildFile; fileRef = A94FB7951C7DFB4800632CA3 /* MVKResource.h */; };
		2FEA0A7E24902F9F00EEF3AD /* MTLTextureDescriptor+MoltenVK.h in Headers */ = {isa = PBXBuildFile; fileRef = A9E53DD02100B197002781DD /* MTLTextureDescriptor+MoltenVK.h */; };
		2FEA0A7F24902F9F00EEF3AD /* MVKPixelFormats.h in Headers */ = {isa = PBXBuildFile; fileRef = A9653FB724129C84005999D7 /* MVKPixelFormats.h */; };
		2FEA0A8024902F9F00EEF3AD /* MVKStrings.h in Headers */ = {isa = PBXBuildFile; fileRef = A981496A1FB6A998005F00B4 /* MVKStrings.h */; };
		2FEA0A8124902F9F00EEF3AD /* MVKLayers.h in Headers */ = {isa = PBXBuildFile; fileRef = A94FB7A01C7DFB4800632CA3 /* MVKLayers.h */; };
		2FEA0A8324902F9F00EEF3AD /* MVKBlockObserver.m in Sources */ = {isa = PBXBuildFile; fileRef = 4553AEF62251617100E8EBCD /* MVKBlockObserver.m */; };
		2FEA0A8424902F9F00EEF3AD /* MTLRenderPipelineDescriptor+MoltenVK.m in Sources */ = {isa = PBXBuildFile; fileRef = A9E53DFA21064F84002781DD /* MTLRenderPipelineDescriptor+MoltenVK.m */; };
		2FEA0A8524902F9F00EEF3AD /* MVKResource.mm in Sources */ = {isa = PBXBuildFile; fileRef = A94FB7961C7DFB4800632CA3 /* MVKResource.mm */; };
		2FEA0A8624902F9F00EEF3AD /* MVKDescriptorSet.mm in Sources */ = {isa = PBXBuildFile; fileRef = A94FB7821C7DFB4800632CA3 /* MVKDescriptorSet.mm */; };
		2FEA0A8724902F9F00EEF3AD /* MVKVulkanAPIObject.mm in Sources */ = {isa = PBXBuildFile; fileRef = A99C91002295FAC500A061DA /* MVKVulkanAPIObject.mm */; };
		2FEA0A8824902F9F00EEF3AD /* MTLTextureDescriptor+MoltenVK.m in Sources */ = {isa = PBXBuildFile; fileRef = A9E53DD52100B197002781DD /* MTLTextureDescriptor+MoltenVK.m */; };
		2FEA0A8924902F9F00EEF3AD /* MVKCommandResourceFactory.mm in Sources */ = {isa = PBXBuildFile; fileRef = A95870F71C90D29F009EB096 /* MVKCommandResourceFactory.mm */; };
		2FEA0A8A24902F9F00EEF3AD /* MVKCommandEncodingPool.mm in Sources */ = {isa = PBXBuildFile; fileRef = A90C8DE91F45354D009CB32C /* MVKCommandEncodingPool.mm */; };
		2FEA0A8B24902F9F00EEF3AD /* MVKWatermark.mm in Sources */ = {isa = PBXBuildFile; fileRef = A981494A1FB6A3F7005F00B4 /* MVKWatermark.mm */; };
		2FEA0A8C24902F9F00EEF3AD /* MVKBaseObject.mm in Sources */ = {isa = PBXBuildFile; fileRef = A98149411FB6A3F7005F00B4 /* MVKBaseObject.mm */; };
		2FEA0A8D24902F9F00EEF3AD /* NSString+MoltenVK.mm in Sources */ = {isa = PBXBuildFile; fileRef = A9E53DD42100B197002781DD /* NSString+MoltenVK.mm */; };
		2FEA0A8E24902F9F00EEF3AD /* vulkan.mm in Sources */ = {isa = PBXBuildFile; fileRef = A94FB7AD1C7DFB4800632CA3 /* vulkan.mm */; };
		2FEA0A8F24902F9F00EEF3AD /* MVKSurface.mm in Sources */ = {isa = PBXBuildFile; fileRef = A94FB79A1C7DFB4800632CA3 /* MVKSurface.mm */; };
		2FEA0A9024902F9F00EEF3AD /* MVKQueryPool.mm in Sources */ = {isa = PBXBuildFile; fileRef = A94FB7901C7DFB4800632CA3 /* MVKQueryPool.mm */; };
		2FEA0A9124902F9F00EEF3AD /* MVKInstance.mm in Sources */ = {isa = PBXBuildFile; fileRef = A94FB78C1C7DFB4800632CA3 /* MVKInstance.mm */; };
		2FEA0A9224902F9F00EEF3AD /* MVKDeviceMemory.mm in Sources */ = {isa = PBXBuildFile; fileRef = A94FB7861C7DFB4800632CA3 /* MVKDeviceMemory.mm */; };
		2FEA0A9324902F9F00EEF3AD /* MVKImage.mm in Sources */ = {isa = PBXBuildFile; fileRef = A94FB78A1C7DFB4800632CA3 /* MVKImage.mm */; };
		2FEA0A9424902F9F00EEF3AD /* MVKCommandPool.mm in Sources */ = {isa = PBXBuildFile; fileRef = A94FB77B1C7DFB4800632CA3 /* MVKCommandPool.mm */; };
		2FEA0A9524902F9F00EEF3AD /* MVKCmdDraw.mm in Sources */ = {isa = PBXBuildFile; fileRef = A94FB7751C7DFB4800632CA3 /* MVKCmdDraw.mm */; };
		2FEA0A9624902F9F00EEF3AD /* MVKCommandBuffer.mm in Sources */ = {isa = PBXBuildFile; fileRef = A94FB7791C7DFB4800632CA3 /* MVKCommandBuffer.mm */; };
		2FEA0A9724902F9F00EEF3AD /* MVKCmdRenderPass.mm in Sources */ = {isa = PBXBuildFile; fileRef = A94FB7731C7DFB4800632CA3 /* MVKCmdRenderPass.mm */; };
		2FEA0A9824902F9F00EEF3AD /* MVKBuffer.mm in Sources */ = {isa = PBXBuildFile; fileRef = A94FB7801C7DFB4800632CA3 /* MVKBuffer.mm */; };
		2FEA0A9924902F9F00EEF3AD /* mvk_datatypes.mm in Sources */ = {isa = PBXBuildFile; fileRef = A94FB7A91C7DFB4800632CA3 /* mvk_datatypes.mm */; };
		2FEA0A9A24902F9F00EEF3AD /* MVKExtensions.mm in Sources */ = {isa = PBXBuildFile; fileRef = A909F65E213B190700FCD6BE /* MVKExtensions.mm */; };
		2FEA0A9B24902F9F00EEF3AD /* MVKFoundation.cpp in Sources */ = {isa = PBXBuildFile; fileRef = A98149451FB6A3F7005F00B4 /* MVKFoundation.cpp */; };
		2FEA0A9C24902F9F00EEF3AD /* MVKPixelFormats.mm in Sources */ = {isa = PBXBuildFile; fileRef = A9653FB924129C84005999D7 /* MVKPixelFormats.mm */; };
		2FEA0A9D24902F9F00EEF3AD /* MVKDevice.mm in Sources */ = {isa = PBXBuildFile; fileRef = A94FB7841C7DFB4800632CA3 /* MVKDevice.mm */; };
		2FEA0A9E24902F9F00EEF3AD /* MTLRenderPassDescriptor+MoltenVK.m in Sources */ = {isa = PBXBuildFile; fileRef = A9E53DF22100B302002781DD /* MTLRenderPassDescriptor+MoltenVK.m */; };
		2FEA0A9F24902F9F00EEF3AD /* MVKDescriptor.mm in Sources */ = {isa = PBXBuildFile; fileRef = A966A5DE23C535D000BBF9B4 /* MVKDescriptor.mm */; };
		2FEA0AA024902F9F00EEF3AD /* MVKPipeline.mm in Sources */ = {isa = PBXBuildFile; fileRef = A94FB78E1C7DFB4800632CA3 /* MVKPipeline.mm */; };
		2FEA0AA124902F9F00EEF3AD /* MVKQueue.mm in Sources */ = {isa = PBXBuildFile; fileRef = A94FB7921C7DFB4800632CA3 /* MVKQueue.mm */; };
		2FEA0AA224902F9F00EEF3AD /* MTLSamplerDescriptor+MoltenVK.m in Sources */ = {isa = PBXBuildFile; fileRef = A9E53DCD2100B197002781DD /* MTLSamplerDescriptor+MoltenVK.m */; };
		2FEA0AA324902F9F00EEF3AD /* MVKRenderPass.mm in Sources */ = {isa = PBXBuildFile; fileRef = A94FB7941C7DFB4800632CA3 /* MVKRenderPass.mm */; };
		2FEA0AA424902F9F00EEF3AD /* MVKCmdTransfer.mm in Sources */ = {isa = PBXBuildFile; fileRef = A94FB76D1C7DFB4800632CA3 /* MVKCmdTransfer.mm */; };
		2FEA0AA524902F9F00EEF3AD /* MVKCmdQueries.mm in Sources */ = {isa = PBXBuildFile; fileRef = A94FB7711C7DFB4800632CA3 /* MVKCmdQueries.mm */; };
		2FEA0AA624902F9F00EEF3AD /* vk_mvk_moltenvk.mm in Sources */ = {isa = PBXBuildFile; fileRef = A94FB7AC1C7DFB4800632CA3 /* vk_mvk_moltenvk.mm */; };
		2FEA0AA724902F9F00EEF3AD /* MVKSwapchain.mm in Sources */ = {isa = PBXBuildFile; fileRef = A94FB79C1C7DFB4800632CA3 /* MVKSwapchain.mm */; };
		2FEA0AA824902F9F00EEF3AD /* MVKCommandEncoderState.mm in Sources */ = {isa = PBXBuildFile; fileRef = A95B7D681D3EE486003183D3 /* MVKCommandEncoderState.mm */; };
		2FEA0AA924902F9F00EEF3AD /* MVKGPUCapture.mm in Sources */ = {isa = PBXBuildFile; fileRef = A93E83342121F0C8001FEBD4 /* MVKGPUCapture.mm */; };
		2FEA0AAA24902F9F00EEF3AD /* MVKOSExtensions.mm in Sources */ = {isa = PBXBuildFile; fileRef = A9B51BD2225E986A00AC74D2 /* MVKOSExtensions.mm */; };
		2FEA0AAB24902F9F00EEF3AD /* MVKShaderModule.mm in Sources */ = {isa = PBXBuildFile; fileRef = A94FB7981C7DFB4800632CA3 /* MVKShaderModule.mm */; };
		2FEA0AAC24902F9F00EEF3AD /* MVKSync.mm in Sources */ = {isa = PBXBuildFile; fileRef = A94FB79E1C7DFB4800632CA3 /* MVKSync.mm */; };
		2FEA0AAD24902F9F00EEF3AD /* MVKCodec.cpp in Sources */ = {isa = PBXBuildFile; fileRef = 45557A4D21C9EFF3008868BD /* MVKCodec.cpp */; };
		2FEA0AAE24902F9F00EEF3AD /* MVKCmdPipeline.mm in Sources */ = {isa = PBXBuildFile; fileRef = A94FB76F1C7DFB4800632CA3 /* MVKCmdPipeline.mm */; };
		2FEA0AAF24902F9F00EEF3AD /* MVKLayers.mm in Sources */ = {isa = PBXBuildFile; fileRef = A94FB7A11C7DFB4800632CA3 /* MVKLayers.mm */; };
		2FEA0AB024902F9F00EEF3AD /* MVKFramebuffer.mm in Sources */ = {isa = PBXBuildFile; fileRef = A94FB7881C7DFB4800632CA3 /* MVKFramebuffer.mm */; };
		2FEA0AB124902F9F00EEF3AD /* MVKMTLBufferAllocation.mm in Sources */ = {isa = PBXBuildFile; fileRef = A9C96DCF1DDC20C20053187F /* MVKMTLBufferAllocation.mm */; };
		2FEA0AB224902F9F00EEF3AD /* CAMetalLayer+MoltenVK.m in Sources */ = {isa = PBXBuildFile; fileRef = A9E53DD62100B197002781DD /* CAMetalLayer+MoltenVK.m */; };
		2FEA0AB324902F9F00EEF3AD /* MVKCmdDispatch.mm in Sources */ = {isa = PBXBuildFile; fileRef = A9096E5D1F81E16300DFBEA6 /* MVKCmdDispatch.mm */; };
		2FEA0AB424902F9F00EEF3AD /* MVKCmdDebug.mm in Sources */ = {isa = PBXBuildFile; fileRef = A99C90ED229455B300A061DA /* MVKCmdDebug.mm */; };
		45003E73214AD4E500E989CB /* MVKExtensions.def in Headers */ = {isa = PBXBuildFile; fileRef = 45003E6F214AD4C900E989CB /* MVKExtensions.def */; };
		45003E74214AD4E600E989CB /* MVKExtensions.def in Headers */ = {isa = PBXBuildFile; fileRef = 45003E6F214AD4C900E989CB /* MVKExtensions.def */; };
		4553AEFB2251617100E8EBCD /* MVKBlockObserver.m in Sources */ = {isa = PBXBuildFile; fileRef = 4553AEF62251617100E8EBCD /* MVKBlockObserver.m */; };
		4553AEFC2251617100E8EBCD /* MVKBlockObserver.m in Sources */ = {isa = PBXBuildFile; fileRef = 4553AEF62251617100E8EBCD /* MVKBlockObserver.m */; };
		4553AEFD2251617100E8EBCD /* MVKBlockObserver.h in Headers */ = {isa = PBXBuildFile; fileRef = 4553AEFA2251617100E8EBCD /* MVKBlockObserver.h */; };
		4553AEFE2251617100E8EBCD /* MVKBlockObserver.h in Headers */ = {isa = PBXBuildFile; fileRef = 4553AEFA2251617100E8EBCD /* MVKBlockObserver.h */; };
		45557A5221C9EFF3008868BD /* MVKCodec.cpp in Sources */ = {isa = PBXBuildFile; fileRef = 45557A4D21C9EFF3008868BD /* MVKCodec.cpp */; };
		45557A5321C9EFF3008868BD /* MVKCodec.cpp in Sources */ = {isa = PBXBuildFile; fileRef = 45557A4D21C9EFF3008868BD /* MVKCodec.cpp */; };
		45557A5421C9EFF3008868BD /* MVKCodec.h in Headers */ = {isa = PBXBuildFile; fileRef = 45557A5121C9EFF3008868BD /* MVKCodec.h */; };
		45557A5521C9EFF3008868BD /* MVKCodec.h in Headers */ = {isa = PBXBuildFile; fileRef = 45557A5121C9EFF3008868BD /* MVKCodec.h */; };
		83A4AD2A21BD75570006C935 /* MVKVector.h in Headers */ = {isa = PBXBuildFile; fileRef = 83A4AD2521BD75570006C935 /* MVKVector.h */; };
		83A4AD2B21BD75570006C935 /* MVKVector.h in Headers */ = {isa = PBXBuildFile; fileRef = 83A4AD2521BD75570006C935 /* MVKVector.h */; };
		83A4AD2C21BD75570006C935 /* MVKVectorAllocator.h in Headers */ = {isa = PBXBuildFile; fileRef = 83A4AD2921BD75570006C935 /* MVKVectorAllocator.h */; };
		83A4AD2D21BD75570006C935 /* MVKVectorAllocator.h in Headers */ = {isa = PBXBuildFile; fileRef = 83A4AD2921BD75570006C935 /* MVKVectorAllocator.h */; };
		A9096E5E1F81E16300DFBEA6 /* MVKCmdDispatch.mm in Sources */ = {isa = PBXBuildFile; fileRef = A9096E5D1F81E16300DFBEA6 /* MVKCmdDispatch.mm */; };
		A9096E5F1F81E16300DFBEA6 /* MVKCmdDispatch.mm in Sources */ = {isa = PBXBuildFile; fileRef = A9096E5D1F81E16300DFBEA6 /* MVKCmdDispatch.mm */; };
		A909F65F213B190700FCD6BE /* MVKExtensions.h in Headers */ = {isa = PBXBuildFile; fileRef = A909F65A213B190600FCD6BE /* MVKExtensions.h */; };
		A909F660213B190700FCD6BE /* MVKExtensions.h in Headers */ = {isa = PBXBuildFile; fileRef = A909F65A213B190600FCD6BE /* MVKExtensions.h */; };
		A909F661213B190700FCD6BE /* MVKExtensions.mm in Sources */ = {isa = PBXBuildFile; fileRef = A909F65E213B190700FCD6BE /* MVKExtensions.mm */; };
		A909F662213B190700FCD6BE /* MVKExtensions.mm in Sources */ = {isa = PBXBuildFile; fileRef = A909F65E213B190700FCD6BE /* MVKExtensions.mm */; };
		A90C8DEA1F45354D009CB32C /* MVKCommandEncodingPool.h in Headers */ = {isa = PBXBuildFile; fileRef = A90C8DE81F45354D009CB32C /* MVKCommandEncodingPool.h */; };
		A90C8DEB1F45354D009CB32C /* MVKCommandEncodingPool.h in Headers */ = {isa = PBXBuildFile; fileRef = A90C8DE81F45354D009CB32C /* MVKCommandEncodingPool.h */; };
		A90C8DEC1F45354D009CB32C /* MVKCommandEncodingPool.mm in Sources */ = {isa = PBXBuildFile; fileRef = A90C8DE91F45354D009CB32C /* MVKCommandEncodingPool.mm */; };
		A90C8DED1F45354D009CB32C /* MVKCommandEncodingPool.mm in Sources */ = {isa = PBXBuildFile; fileRef = A90C8DE91F45354D009CB32C /* MVKCommandEncodingPool.mm */; };
		A93E832F2121C5D4001FEBD4 /* MVKGPUCapture.h in Headers */ = {isa = PBXBuildFile; fileRef = A93E832E2121C5D3001FEBD4 /* MVKGPUCapture.h */; };
		A93E83302121C5D4001FEBD4 /* MVKGPUCapture.h in Headers */ = {isa = PBXBuildFile; fileRef = A93E832E2121C5D3001FEBD4 /* MVKGPUCapture.h */; };
		A93E83352121F0C8001FEBD4 /* MVKGPUCapture.mm in Sources */ = {isa = PBXBuildFile; fileRef = A93E83342121F0C8001FEBD4 /* MVKGPUCapture.mm */; };
		A93E83362121F0C8001FEBD4 /* MVKGPUCapture.mm in Sources */ = {isa = PBXBuildFile; fileRef = A93E83342121F0C8001FEBD4 /* MVKGPUCapture.mm */; };
		A948BB7F1E51642700DE59F2 /* mvk_vulkan.h in Headers */ = {isa = PBXBuildFile; fileRef = A948BB7E1E51642700DE59F2 /* mvk_vulkan.h */; };
		A948BB801E51642700DE59F2 /* mvk_vulkan.h in Headers */ = {isa = PBXBuildFile; fileRef = A948BB7E1E51642700DE59F2 /* mvk_vulkan.h */; };
		A94FB7B01C7DFB4800632CA3 /* mvk_datatypes.h in Headers */ = {isa = PBXBuildFile; fileRef = A94FB7671C7DFB4800632CA3 /* mvk_datatypes.h */; };
		A94FB7B11C7DFB4800632CA3 /* mvk_datatypes.h in Headers */ = {isa = PBXBuildFile; fileRef = A94FB7671C7DFB4800632CA3 /* mvk_datatypes.h */; };
		A94FB7B41C7DFB4800632CA3 /* vk_mvk_moltenvk.h in Headers */ = {isa = PBXBuildFile; fileRef = A94FB7691C7DFB4800632CA3 /* vk_mvk_moltenvk.h */; };
		A94FB7B51C7DFB4800632CA3 /* vk_mvk_moltenvk.h in Headers */ = {isa = PBXBuildFile; fileRef = A94FB7691C7DFB4800632CA3 /* vk_mvk_moltenvk.h */; };
		A94FB7B81C7DFB4800632CA3 /* MVKCmdTransfer.h in Headers */ = {isa = PBXBuildFile; fileRef = A94FB76C1C7DFB4800632CA3 /* MVKCmdTransfer.h */; };
		A94FB7B91C7DFB4800632CA3 /* MVKCmdTransfer.h in Headers */ = {isa = PBXBuildFile; fileRef = A94FB76C1C7DFB4800632CA3 /* MVKCmdTransfer.h */; };
		A94FB7BA1C7DFB4800632CA3 /* MVKCmdTransfer.mm in Sources */ = {isa = PBXBuildFile; fileRef = A94FB76D1C7DFB4800632CA3 /* MVKCmdTransfer.mm */; };
		A94FB7BB1C7DFB4800632CA3 /* MVKCmdTransfer.mm in Sources */ = {isa = PBXBuildFile; fileRef = A94FB76D1C7DFB4800632CA3 /* MVKCmdTransfer.mm */; };
		A94FB7BC1C7DFB4800632CA3 /* MVKCmdPipeline.h in Headers */ = {isa = PBXBuildFile; fileRef = A94FB76E1C7DFB4800632CA3 /* MVKCmdPipeline.h */; };
		A94FB7BD1C7DFB4800632CA3 /* MVKCmdPipeline.h in Headers */ = {isa = PBXBuildFile; fileRef = A94FB76E1C7DFB4800632CA3 /* MVKCmdPipeline.h */; };
		A94FB7BE1C7DFB4800632CA3 /* MVKCmdPipeline.mm in Sources */ = {isa = PBXBuildFile; fileRef = A94FB76F1C7DFB4800632CA3 /* MVKCmdPipeline.mm */; };
		A94FB7BF1C7DFB4800632CA3 /* MVKCmdPipeline.mm in Sources */ = {isa = PBXBuildFile; fileRef = A94FB76F1C7DFB4800632CA3 /* MVKCmdPipeline.mm */; };
		A94FB7C01C7DFB4800632CA3 /* MVKCmdQueries.h in Headers */ = {isa = PBXBuildFile; fileRef = A94FB7701C7DFB4800632CA3 /* MVKCmdQueries.h */; };
		A94FB7C11C7DFB4800632CA3 /* MVKCmdQueries.h in Headers */ = {isa = PBXBuildFile; fileRef = A94FB7701C7DFB4800632CA3 /* MVKCmdQueries.h */; };
		A94FB7C21C7DFB4800632CA3 /* MVKCmdQueries.mm in Sources */ = {isa = PBXBuildFile; fileRef = A94FB7711C7DFB4800632CA3 /* MVKCmdQueries.mm */; };
		A94FB7C31C7DFB4800632CA3 /* MVKCmdQueries.mm in Sources */ = {isa = PBXBuildFile; fileRef = A94FB7711C7DFB4800632CA3 /* MVKCmdQueries.mm */; };
		A94FB7C41C7DFB4800632CA3 /* MVKCmdRenderPass.h in Headers */ = {isa = PBXBuildFile; fileRef = A94FB7721C7DFB4800632CA3 /* MVKCmdRenderPass.h */; };
		A94FB7C51C7DFB4800632CA3 /* MVKCmdRenderPass.h in Headers */ = {isa = PBXBuildFile; fileRef = A94FB7721C7DFB4800632CA3 /* MVKCmdRenderPass.h */; };
		A94FB7C61C7DFB4800632CA3 /* MVKCmdRenderPass.mm in Sources */ = {isa = PBXBuildFile; fileRef = A94FB7731C7DFB4800632CA3 /* MVKCmdRenderPass.mm */; };
		A94FB7C71C7DFB4800632CA3 /* MVKCmdRenderPass.mm in Sources */ = {isa = PBXBuildFile; fileRef = A94FB7731C7DFB4800632CA3 /* MVKCmdRenderPass.mm */; };
		A94FB7C81C7DFB4800632CA3 /* MVKCmdDraw.h in Headers */ = {isa = PBXBuildFile; fileRef = A94FB7741C7DFB4800632CA3 /* MVKCmdDraw.h */; };
		A94FB7C91C7DFB4800632CA3 /* MVKCmdDraw.h in Headers */ = {isa = PBXBuildFile; fileRef = A94FB7741C7DFB4800632CA3 /* MVKCmdDraw.h */; };
		A94FB7CA1C7DFB4800632CA3 /* MVKCmdDraw.mm in Sources */ = {isa = PBXBuildFile; fileRef = A94FB7751C7DFB4800632CA3 /* MVKCmdDraw.mm */; };
		A94FB7CB1C7DFB4800632CA3 /* MVKCmdDraw.mm in Sources */ = {isa = PBXBuildFile; fileRef = A94FB7751C7DFB4800632CA3 /* MVKCmdDraw.mm */; };
		A94FB7CC1C7DFB4800632CA3 /* MVKCommand.h in Headers */ = {isa = PBXBuildFile; fileRef = A94FB7761C7DFB4800632CA3 /* MVKCommand.h */; };
		A94FB7CD1C7DFB4800632CA3 /* MVKCommand.h in Headers */ = {isa = PBXBuildFile; fileRef = A94FB7761C7DFB4800632CA3 /* MVKCommand.h */; };
		A94FB7D01C7DFB4800632CA3 /* MVKCommandBuffer.h in Headers */ = {isa = PBXBuildFile; fileRef = A94FB7781C7DFB4800632CA3 /* MVKCommandBuffer.h */; };
		A94FB7D11C7DFB4800632CA3 /* MVKCommandBuffer.h in Headers */ = {isa = PBXBuildFile; fileRef = A94FB7781C7DFB4800632CA3 /* MVKCommandBuffer.h */; };
		A94FB7D21C7DFB4800632CA3 /* MVKCommandBuffer.mm in Sources */ = {isa = PBXBuildFile; fileRef = A94FB7791C7DFB4800632CA3 /* MVKCommandBuffer.mm */; };
		A94FB7D31C7DFB4800632CA3 /* MVKCommandBuffer.mm in Sources */ = {isa = PBXBuildFile; fileRef = A94FB7791C7DFB4800632CA3 /* MVKCommandBuffer.mm */; };
		A94FB7D41C7DFB4800632CA3 /* MVKCommandPool.h in Headers */ = {isa = PBXBuildFile; fileRef = A94FB77A1C7DFB4800632CA3 /* MVKCommandPool.h */; };
		A94FB7D51C7DFB4800632CA3 /* MVKCommandPool.h in Headers */ = {isa = PBXBuildFile; fileRef = A94FB77A1C7DFB4800632CA3 /* MVKCommandPool.h */; };
		A94FB7D61C7DFB4800632CA3 /* MVKCommandPool.mm in Sources */ = {isa = PBXBuildFile; fileRef = A94FB77B1C7DFB4800632CA3 /* MVKCommandPool.mm */; };
		A94FB7D71C7DFB4800632CA3 /* MVKCommandPool.mm in Sources */ = {isa = PBXBuildFile; fileRef = A94FB77B1C7DFB4800632CA3 /* MVKCommandPool.mm */; };
		A94FB7D81C7DFB4800632CA3 /* MVKCommandPipelineStateFactoryShaderSource.h in Headers */ = {isa = PBXBuildFile; fileRef = A94FB77C1C7DFB4800632CA3 /* MVKCommandPipelineStateFactoryShaderSource.h */; };
		A94FB7D91C7DFB4800632CA3 /* MVKCommandPipelineStateFactoryShaderSource.h in Headers */ = {isa = PBXBuildFile; fileRef = A94FB77C1C7DFB4800632CA3 /* MVKCommandPipelineStateFactoryShaderSource.h */; };
		A94FB7DC1C7DFB4800632CA3 /* MVKBuffer.h in Headers */ = {isa = PBXBuildFile; fileRef = A94FB77F1C7DFB4800632CA3 /* MVKBuffer.h */; };
		A94FB7DD1C7DFB4800632CA3 /* MVKBuffer.h in Headers */ = {isa = PBXBuildFile; fileRef = A94FB77F1C7DFB4800632CA3 /* MVKBuffer.h */; };
		A94FB7DE1C7DFB4800632CA3 /* MVKBuffer.mm in Sources */ = {isa = PBXBuildFile; fileRef = A94FB7801C7DFB4800632CA3 /* MVKBuffer.mm */; };
		A94FB7DF1C7DFB4800632CA3 /* MVKBuffer.mm in Sources */ = {isa = PBXBuildFile; fileRef = A94FB7801C7DFB4800632CA3 /* MVKBuffer.mm */; };
		A94FB7E01C7DFB4800632CA3 /* MVKDescriptorSet.h in Headers */ = {isa = PBXBuildFile; fileRef = A94FB7811C7DFB4800632CA3 /* MVKDescriptorSet.h */; };
		A94FB7E11C7DFB4800632CA3 /* MVKDescriptorSet.h in Headers */ = {isa = PBXBuildFile; fileRef = A94FB7811C7DFB4800632CA3 /* MVKDescriptorSet.h */; };
		A94FB7E21C7DFB4800632CA3 /* MVKDescriptorSet.mm in Sources */ = {isa = PBXBuildFile; fileRef = A94FB7821C7DFB4800632CA3 /* MVKDescriptorSet.mm */; };
		A94FB7E31C7DFB4800632CA3 /* MVKDescriptorSet.mm in Sources */ = {isa = PBXBuildFile; fileRef = A94FB7821C7DFB4800632CA3 /* MVKDescriptorSet.mm */; };
		A94FB7E41C7DFB4800632CA3 /* MVKDevice.h in Headers */ = {isa = PBXBuildFile; fileRef = A94FB7831C7DFB4800632CA3 /* MVKDevice.h */; };
		A94FB7E51C7DFB4800632CA3 /* MVKDevice.h in Headers */ = {isa = PBXBuildFile; fileRef = A94FB7831C7DFB4800632CA3 /* MVKDevice.h */; };
		A94FB7E61C7DFB4800632CA3 /* MVKDevice.mm in Sources */ = {isa = PBXBuildFile; fileRef = A94FB7841C7DFB4800632CA3 /* MVKDevice.mm */; };
		A94FB7E71C7DFB4800632CA3 /* MVKDevice.mm in Sources */ = {isa = PBXBuildFile; fileRef = A94FB7841C7DFB4800632CA3 /* MVKDevice.mm */; };
		A94FB7E81C7DFB4800632CA3 /* MVKDeviceMemory.h in Headers */ = {isa = PBXBuildFile; fileRef = A94FB7851C7DFB4800632CA3 /* MVKDeviceMemory.h */; };
		A94FB7E91C7DFB4800632CA3 /* MVKDeviceMemory.h in Headers */ = {isa = PBXBuildFile; fileRef = A94FB7851C7DFB4800632CA3 /* MVKDeviceMemory.h */; };
		A94FB7EA1C7DFB4800632CA3 /* MVKDeviceMemory.mm in Sources */ = {isa = PBXBuildFile; fileRef = A94FB7861C7DFB4800632CA3 /* MVKDeviceMemory.mm */; };
		A94FB7EB1C7DFB4800632CA3 /* MVKDeviceMemory.mm in Sources */ = {isa = PBXBuildFile; fileRef = A94FB7861C7DFB4800632CA3 /* MVKDeviceMemory.mm */; };
		A94FB7EC1C7DFB4800632CA3 /* MVKFramebuffer.h in Headers */ = {isa = PBXBuildFile; fileRef = A94FB7871C7DFB4800632CA3 /* MVKFramebuffer.h */; };
		A94FB7ED1C7DFB4800632CA3 /* MVKFramebuffer.h in Headers */ = {isa = PBXBuildFile; fileRef = A94FB7871C7DFB4800632CA3 /* MVKFramebuffer.h */; };
		A94FB7EE1C7DFB4800632CA3 /* MVKFramebuffer.mm in Sources */ = {isa = PBXBuildFile; fileRef = A94FB7881C7DFB4800632CA3 /* MVKFramebuffer.mm */; };
		A94FB7EF1C7DFB4800632CA3 /* MVKFramebuffer.mm in Sources */ = {isa = PBXBuildFile; fileRef = A94FB7881C7DFB4800632CA3 /* MVKFramebuffer.mm */; };
		A94FB7F01C7DFB4800632CA3 /* MVKImage.h in Headers */ = {isa = PBXBuildFile; fileRef = A94FB7891C7DFB4800632CA3 /* MVKImage.h */; };
		A94FB7F11C7DFB4800632CA3 /* MVKImage.h in Headers */ = {isa = PBXBuildFile; fileRef = A94FB7891C7DFB4800632CA3 /* MVKImage.h */; };
		A94FB7F21C7DFB4800632CA3 /* MVKImage.mm in Sources */ = {isa = PBXBuildFile; fileRef = A94FB78A1C7DFB4800632CA3 /* MVKImage.mm */; };
		A94FB7F31C7DFB4800632CA3 /* MVKImage.mm in Sources */ = {isa = PBXBuildFile; fileRef = A94FB78A1C7DFB4800632CA3 /* MVKImage.mm */; };
		A94FB7F41C7DFB4800632CA3 /* MVKInstance.h in Headers */ = {isa = PBXBuildFile; fileRef = A94FB78B1C7DFB4800632CA3 /* MVKInstance.h */; };
		A94FB7F51C7DFB4800632CA3 /* MVKInstance.h in Headers */ = {isa = PBXBuildFile; fileRef = A94FB78B1C7DFB4800632CA3 /* MVKInstance.h */; };
		A94FB7F61C7DFB4800632CA3 /* MVKInstance.mm in Sources */ = {isa = PBXBuildFile; fileRef = A94FB78C1C7DFB4800632CA3 /* MVKInstance.mm */; };
		A94FB7F71C7DFB4800632CA3 /* MVKInstance.mm in Sources */ = {isa = PBXBuildFile; fileRef = A94FB78C1C7DFB4800632CA3 /* MVKInstance.mm */; };
		A94FB7F81C7DFB4800632CA3 /* MVKPipeline.h in Headers */ = {isa = PBXBuildFile; fileRef = A94FB78D1C7DFB4800632CA3 /* MVKPipeline.h */; };
		A94FB7F91C7DFB4800632CA3 /* MVKPipeline.h in Headers */ = {isa = PBXBuildFile; fileRef = A94FB78D1C7DFB4800632CA3 /* MVKPipeline.h */; };
		A94FB7FA1C7DFB4800632CA3 /* MVKPipeline.mm in Sources */ = {isa = PBXBuildFile; fileRef = A94FB78E1C7DFB4800632CA3 /* MVKPipeline.mm */; };
		A94FB7FB1C7DFB4800632CA3 /* MVKPipeline.mm in Sources */ = {isa = PBXBuildFile; fileRef = A94FB78E1C7DFB4800632CA3 /* MVKPipeline.mm */; };
		A94FB7FC1C7DFB4800632CA3 /* MVKQueryPool.h in Headers */ = {isa = PBXBuildFile; fileRef = A94FB78F1C7DFB4800632CA3 /* MVKQueryPool.h */; };
		A94FB7FD1C7DFB4800632CA3 /* MVKQueryPool.h in Headers */ = {isa = PBXBuildFile; fileRef = A94FB78F1C7DFB4800632CA3 /* MVKQueryPool.h */; };
		A94FB7FE1C7DFB4800632CA3 /* MVKQueryPool.mm in Sources */ = {isa = PBXBuildFile; fileRef = A94FB7901C7DFB4800632CA3 /* MVKQueryPool.mm */; };
		A94FB7FF1C7DFB4800632CA3 /* MVKQueryPool.mm in Sources */ = {isa = PBXBuildFile; fileRef = A94FB7901C7DFB4800632CA3 /* MVKQueryPool.mm */; };
		A94FB8001C7DFB4800632CA3 /* MVKQueue.h in Headers */ = {isa = PBXBuildFile; fileRef = A94FB7911C7DFB4800632CA3 /* MVKQueue.h */; };
		A94FB8011C7DFB4800632CA3 /* MVKQueue.h in Headers */ = {isa = PBXBuildFile; fileRef = A94FB7911C7DFB4800632CA3 /* MVKQueue.h */; };
		A94FB8021C7DFB4800632CA3 /* MVKQueue.mm in Sources */ = {isa = PBXBuildFile; fileRef = A94FB7921C7DFB4800632CA3 /* MVKQueue.mm */; };
		A94FB8031C7DFB4800632CA3 /* MVKQueue.mm in Sources */ = {isa = PBXBuildFile; fileRef = A94FB7921C7DFB4800632CA3 /* MVKQueue.mm */; };
		A94FB8041C7DFB4800632CA3 /* MVKRenderPass.h in Headers */ = {isa = PBXBuildFile; fileRef = A94FB7931C7DFB4800632CA3 /* MVKRenderPass.h */; };
		A94FB8051C7DFB4800632CA3 /* MVKRenderPass.h in Headers */ = {isa = PBXBuildFile; fileRef = A94FB7931C7DFB4800632CA3 /* MVKRenderPass.h */; };
		A94FB8061C7DFB4800632CA3 /* MVKRenderPass.mm in Sources */ = {isa = PBXBuildFile; fileRef = A94FB7941C7DFB4800632CA3 /* MVKRenderPass.mm */; };
		A94FB8071C7DFB4800632CA3 /* MVKRenderPass.mm in Sources */ = {isa = PBXBuildFile; fileRef = A94FB7941C7DFB4800632CA3 /* MVKRenderPass.mm */; };
		A94FB8081C7DFB4800632CA3 /* MVKResource.h in Headers */ = {isa = PBXBuildFile; fileRef = A94FB7951C7DFB4800632CA3 /* MVKResource.h */; };
		A94FB8091C7DFB4800632CA3 /* MVKResource.h in Headers */ = {isa = PBXBuildFile; fileRef = A94FB7951C7DFB4800632CA3 /* MVKResource.h */; };
		A94FB80A1C7DFB4800632CA3 /* MVKResource.mm in Sources */ = {isa = PBXBuildFile; fileRef = A94FB7961C7DFB4800632CA3 /* MVKResource.mm */; };
		A94FB80B1C7DFB4800632CA3 /* MVKResource.mm in Sources */ = {isa = PBXBuildFile; fileRef = A94FB7961C7DFB4800632CA3 /* MVKResource.mm */; };
		A94FB80C1C7DFB4800632CA3 /* MVKShaderModule.h in Headers */ = {isa = PBXBuildFile; fileRef = A94FB7971C7DFB4800632CA3 /* MVKShaderModule.h */; };
		A94FB80D1C7DFB4800632CA3 /* MVKShaderModule.h in Headers */ = {isa = PBXBuildFile; fileRef = A94FB7971C7DFB4800632CA3 /* MVKShaderModule.h */; };
		A94FB80E1C7DFB4800632CA3 /* MVKShaderModule.mm in Sources */ = {isa = PBXBuildFile; fileRef = A94FB7981C7DFB4800632CA3 /* MVKShaderModule.mm */; };
		A94FB80F1C7DFB4800632CA3 /* MVKShaderModule.mm in Sources */ = {isa = PBXBuildFile; fileRef = A94FB7981C7DFB4800632CA3 /* MVKShaderModule.mm */; };
		A94FB8101C7DFB4800632CA3 /* MVKSurface.h in Headers */ = {isa = PBXBuildFile; fileRef = A94FB7991C7DFB4800632CA3 /* MVKSurface.h */; };
		A94FB8111C7DFB4800632CA3 /* MVKSurface.h in Headers */ = {isa = PBXBuildFile; fileRef = A94FB7991C7DFB4800632CA3 /* MVKSurface.h */; };
		A94FB8121C7DFB4800632CA3 /* MVKSurface.mm in Sources */ = {isa = PBXBuildFile; fileRef = A94FB79A1C7DFB4800632CA3 /* MVKSurface.mm */; };
		A94FB8131C7DFB4800632CA3 /* MVKSurface.mm in Sources */ = {isa = PBXBuildFile; fileRef = A94FB79A1C7DFB4800632CA3 /* MVKSurface.mm */; };
		A94FB8141C7DFB4800632CA3 /* MVKSwapchain.h in Headers */ = {isa = PBXBuildFile; fileRef = A94FB79B1C7DFB4800632CA3 /* MVKSwapchain.h */; };
		A94FB8151C7DFB4800632CA3 /* MVKSwapchain.h in Headers */ = {isa = PBXBuildFile; fileRef = A94FB79B1C7DFB4800632CA3 /* MVKSwapchain.h */; };
		A94FB8161C7DFB4800632CA3 /* MVKSwapchain.mm in Sources */ = {isa = PBXBuildFile; fileRef = A94FB79C1C7DFB4800632CA3 /* MVKSwapchain.mm */; };
		A94FB8171C7DFB4800632CA3 /* MVKSwapchain.mm in Sources */ = {isa = PBXBuildFile; fileRef = A94FB79C1C7DFB4800632CA3 /* MVKSwapchain.mm */; };
		A94FB8181C7DFB4800632CA3 /* MVKSync.h in Headers */ = {isa = PBXBuildFile; fileRef = A94FB79D1C7DFB4800632CA3 /* MVKSync.h */; };
		A94FB8191C7DFB4800632CA3 /* MVKSync.h in Headers */ = {isa = PBXBuildFile; fileRef = A94FB79D1C7DFB4800632CA3 /* MVKSync.h */; };
		A94FB81A1C7DFB4800632CA3 /* MVKSync.mm in Sources */ = {isa = PBXBuildFile; fileRef = A94FB79E1C7DFB4800632CA3 /* MVKSync.mm */; };
		A94FB81B1C7DFB4800632CA3 /* MVKSync.mm in Sources */ = {isa = PBXBuildFile; fileRef = A94FB79E1C7DFB4800632CA3 /* MVKSync.mm */; };
		A94FB81C1C7DFB4800632CA3 /* MVKLayers.h in Headers */ = {isa = PBXBuildFile; fileRef = A94FB7A01C7DFB4800632CA3 /* MVKLayers.h */; };
		A94FB81D1C7DFB4800632CA3 /* MVKLayers.h in Headers */ = {isa = PBXBuildFile; fileRef = A94FB7A01C7DFB4800632CA3 /* MVKLayers.h */; };
		A94FB81E1C7DFB4800632CA3 /* MVKLayers.mm in Sources */ = {isa = PBXBuildFile; fileRef = A94FB7A11C7DFB4800632CA3 /* MVKLayers.mm */; };
		A94FB81F1C7DFB4800632CA3 /* MVKLayers.mm in Sources */ = {isa = PBXBuildFile; fileRef = A94FB7A11C7DFB4800632CA3 /* MVKLayers.mm */; };
		A94FB82A1C7DFB4800632CA3 /* mvk_datatypes.mm in Sources */ = {isa = PBXBuildFile; fileRef = A94FB7A91C7DFB4800632CA3 /* mvk_datatypes.mm */; };
		A94FB82B1C7DFB4800632CA3 /* mvk_datatypes.mm in Sources */ = {isa = PBXBuildFile; fileRef = A94FB7A91C7DFB4800632CA3 /* mvk_datatypes.mm */; };
		A94FB8301C7DFB4800632CA3 /* vk_mvk_moltenvk.mm in Sources */ = {isa = PBXBuildFile; fileRef = A94FB7AC1C7DFB4800632CA3 /* vk_mvk_moltenvk.mm */; };
		A94FB8311C7DFB4800632CA3 /* vk_mvk_moltenvk.mm in Sources */ = {isa = PBXBuildFile; fileRef = A94FB7AC1C7DFB4800632CA3 /* vk_mvk_moltenvk.mm */; };
		A94FB8321C7DFB4800632CA3 /* vulkan.mm in Sources */ = {isa = PBXBuildFile; fileRef = A94FB7AD1C7DFB4800632CA3 /* vulkan.mm */; };
		A94FB8331C7DFB4800632CA3 /* vulkan.mm in Sources */ = {isa = PBXBuildFile; fileRef = A94FB7AD1C7DFB4800632CA3 /* vulkan.mm */; };
		A95870F81C90D29F009EB096 /* MVKCommandResourceFactory.h in Headers */ = {isa = PBXBuildFile; fileRef = A95870F61C90D29F009EB096 /* MVKCommandResourceFactory.h */; };
		A95870F91C90D29F009EB096 /* MVKCommandResourceFactory.h in Headers */ = {isa = PBXBuildFile; fileRef = A95870F61C90D29F009EB096 /* MVKCommandResourceFactory.h */; };
		A95870FA1C90D29F009EB096 /* MVKCommandResourceFactory.mm in Sources */ = {isa = PBXBuildFile; fileRef = A95870F71C90D29F009EB096 /* MVKCommandResourceFactory.mm */; };
		A95870FB1C90D29F009EB096 /* MVKCommandResourceFactory.mm in Sources */ = {isa = PBXBuildFile; fileRef = A95870F71C90D29F009EB096 /* MVKCommandResourceFactory.mm */; };
		A95B7D691D3EE486003183D3 /* MVKCommandEncoderState.h in Headers */ = {isa = PBXBuildFile; fileRef = A95B7D671D3EE486003183D3 /* MVKCommandEncoderState.h */; };
		A95B7D6A1D3EE486003183D3 /* MVKCommandEncoderState.h in Headers */ = {isa = PBXBuildFile; fileRef = A95B7D671D3EE486003183D3 /* MVKCommandEncoderState.h */; };
		A95B7D6B1D3EE486003183D3 /* MVKCommandEncoderState.mm in Sources */ = {isa = PBXBuildFile; fileRef = A95B7D681D3EE486003183D3 /* MVKCommandEncoderState.mm */; };
		A95B7D6C1D3EE486003183D3 /* MVKCommandEncoderState.mm in Sources */ = {isa = PBXBuildFile; fileRef = A95B7D681D3EE486003183D3 /* MVKCommandEncoderState.mm */; };
		A9653FBA24129C84005999D7 /* MVKPixelFormats.h in Headers */ = {isa = PBXBuildFile; fileRef = A9653FB724129C84005999D7 /* MVKPixelFormats.h */; };
		A9653FBB24129C84005999D7 /* MVKPixelFormats.h in Headers */ = {isa = PBXBuildFile; fileRef = A9653FB724129C84005999D7 /* MVKPixelFormats.h */; };
		A9653FBC24129C84005999D7 /* MVKPixelFormats.mm in Sources */ = {isa = PBXBuildFile; fileRef = A9653FB924129C84005999D7 /* MVKPixelFormats.mm */; };
		A9653FBD24129C84005999D7 /* MVKPixelFormats.mm in Sources */ = {isa = PBXBuildFile; fileRef = A9653FB924129C84005999D7 /* MVKPixelFormats.mm */; };
		A966A5DF23C535D000BBF9B4 /* MVKDescriptor.h in Headers */ = {isa = PBXBuildFile; fileRef = A966A5DC23C535D000BBF9B4 /* MVKDescriptor.h */; };
		A966A5E023C535D000BBF9B4 /* MVKDescriptor.h in Headers */ = {isa = PBXBuildFile; fileRef = A966A5DC23C535D000BBF9B4 /* MVKDescriptor.h */; };
		A966A5E123C535D000BBF9B4 /* MVKDescriptor.mm in Sources */ = {isa = PBXBuildFile; fileRef = A966A5DE23C535D000BBF9B4 /* MVKDescriptor.mm */; };
		A966A5E223C535D000BBF9B4 /* MVKDescriptor.mm in Sources */ = {isa = PBXBuildFile; fileRef = A966A5DE23C535D000BBF9B4 /* MVKDescriptor.mm */; };
		A981494D1FB6A3F7005F00B4 /* MVKBaseObject.mm in Sources */ = {isa = PBXBuildFile; fileRef = A98149411FB6A3F7005F00B4 /* MVKBaseObject.mm */; };
		A981494E1FB6A3F7005F00B4 /* MVKBaseObject.mm in Sources */ = {isa = PBXBuildFile; fileRef = A98149411FB6A3F7005F00B4 /* MVKBaseObject.mm */; };
		A981494F1FB6A3F7005F00B4 /* MVKBaseObject.h in Headers */ = {isa = PBXBuildFile; fileRef = A98149421FB6A3F7005F00B4 /* MVKBaseObject.h */; };
		A98149501FB6A3F7005F00B4 /* MVKBaseObject.h in Headers */ = {isa = PBXBuildFile; fileRef = A98149421FB6A3F7005F00B4 /* MVKBaseObject.h */; };
		A98149511FB6A3F7005F00B4 /* MVKEnvironment.h in Headers */ = {isa = PBXBuildFile; fileRef = A98149431FB6A3F7005F00B4 /* MVKEnvironment.h */; };
		A98149521FB6A3F7005F00B4 /* MVKEnvironment.h in Headers */ = {isa = PBXBuildFile; fileRef = A98149431FB6A3F7005F00B4 /* MVKEnvironment.h */; };
		A98149531FB6A3F7005F00B4 /* MVKFoundation.h in Headers */ = {isa = PBXBuildFile; fileRef = A98149441FB6A3F7005F00B4 /* MVKFoundation.h */; };
		A98149541FB6A3F7005F00B4 /* MVKFoundation.h in Headers */ = {isa = PBXBuildFile; fileRef = A98149441FB6A3F7005F00B4 /* MVKFoundation.h */; };
		A98149551FB6A3F7005F00B4 /* MVKFoundation.cpp in Sources */ = {isa = PBXBuildFile; fileRef = A98149451FB6A3F7005F00B4 /* MVKFoundation.cpp */; };
		A98149561FB6A3F7005F00B4 /* MVKFoundation.cpp in Sources */ = {isa = PBXBuildFile; fileRef = A98149451FB6A3F7005F00B4 /* MVKFoundation.cpp */; };
		A98149571FB6A3F7005F00B4 /* MVKObjectPool.h in Headers */ = {isa = PBXBuildFile; fileRef = A98149461FB6A3F7005F00B4 /* MVKObjectPool.h */; };
		A98149581FB6A3F7005F00B4 /* MVKObjectPool.h in Headers */ = {isa = PBXBuildFile; fileRef = A98149461FB6A3F7005F00B4 /* MVKObjectPool.h */; };
		A981495D1FB6A3F7005F00B4 /* MVKWatermark.h in Headers */ = {isa = PBXBuildFile; fileRef = A98149491FB6A3F7005F00B4 /* MVKWatermark.h */; };
		A981495E1FB6A3F7005F00B4 /* MVKWatermark.h in Headers */ = {isa = PBXBuildFile; fileRef = A98149491FB6A3F7005F00B4 /* MVKWatermark.h */; };
		A981495F1FB6A3F7005F00B4 /* MVKWatermark.mm in Sources */ = {isa = PBXBuildFile; fileRef = A981494A1FB6A3F7005F00B4 /* MVKWatermark.mm */; };
		A98149601FB6A3F7005F00B4 /* MVKWatermark.mm in Sources */ = {isa = PBXBuildFile; fileRef = A981494A1FB6A3F7005F00B4 /* MVKWatermark.mm */; };
		A98149611FB6A3F7005F00B4 /* MVKWatermarkShaderSource.h in Headers */ = {isa = PBXBuildFile; fileRef = A981494B1FB6A3F7005F00B4 /* MVKWatermarkShaderSource.h */; };
		A98149621FB6A3F7005F00B4 /* MVKWatermarkShaderSource.h in Headers */ = {isa = PBXBuildFile; fileRef = A981494B1FB6A3F7005F00B4 /* MVKWatermarkShaderSource.h */; };
		A98149631FB6A3F7005F00B4 /* MVKWatermarkTextureContent.h in Headers */ = {isa = PBXBuildFile; fileRef = A981494C1FB6A3F7005F00B4 /* MVKWatermarkTextureContent.h */; };
		A98149641FB6A3F7005F00B4 /* MVKWatermarkTextureContent.h in Headers */ = {isa = PBXBuildFile; fileRef = A981494C1FB6A3F7005F00B4 /* MVKWatermarkTextureContent.h */; };
		A981496B1FB6A998005F00B4 /* MVKStrings.h in Headers */ = {isa = PBXBuildFile; fileRef = A981496A1FB6A998005F00B4 /* MVKStrings.h */; };
		A981496C1FB6A998005F00B4 /* MVKStrings.h in Headers */ = {isa = PBXBuildFile; fileRef = A981496A1FB6A998005F00B4 /* MVKStrings.h */; };
		A99C90EE229455B300A061DA /* MVKCmdDebug.h in Headers */ = {isa = PBXBuildFile; fileRef = A99C90EC229455B200A061DA /* MVKCmdDebug.h */; };
		A99C90EF229455B300A061DA /* MVKCmdDebug.h in Headers */ = {isa = PBXBuildFile; fileRef = A99C90EC229455B200A061DA /* MVKCmdDebug.h */; };
		A99C90F0229455B300A061DA /* MVKCmdDebug.mm in Sources */ = {isa = PBXBuildFile; fileRef = A99C90ED229455B300A061DA /* MVKCmdDebug.mm */; };
		A99C90F1229455B300A061DA /* MVKCmdDebug.mm in Sources */ = {isa = PBXBuildFile; fileRef = A99C90ED229455B300A061DA /* MVKCmdDebug.mm */; };
		A99C91022295FAC600A061DA /* MVKVulkanAPIObject.mm in Sources */ = {isa = PBXBuildFile; fileRef = A99C91002295FAC500A061DA /* MVKVulkanAPIObject.mm */; };
		A99C91032295FAC600A061DA /* MVKVulkanAPIObject.mm in Sources */ = {isa = PBXBuildFile; fileRef = A99C91002295FAC500A061DA /* MVKVulkanAPIObject.mm */; };
		A99C91042295FAC600A061DA /* MVKVulkanAPIObject.h in Headers */ = {isa = PBXBuildFile; fileRef = A99C91012295FAC500A061DA /* MVKVulkanAPIObject.h */; };
		A99C91052295FAC600A061DA /* MVKVulkanAPIObject.h in Headers */ = {isa = PBXBuildFile; fileRef = A99C91012295FAC500A061DA /* MVKVulkanAPIObject.h */; };
		A9B51BD7225E986A00AC74D2 /* MVKOSExtensions.mm in Sources */ = {isa = PBXBuildFile; fileRef = A9B51BD2225E986A00AC74D2 /* MVKOSExtensions.mm */; };
		A9B51BD8225E986A00AC74D2 /* MVKOSExtensions.mm in Sources */ = {isa = PBXBuildFile; fileRef = A9B51BD2225E986A00AC74D2 /* MVKOSExtensions.mm */; };
		A9B51BD9225E986A00AC74D2 /* MVKOSExtensions.h in Headers */ = {isa = PBXBuildFile; fileRef = A9B51BD6225E986A00AC74D2 /* MVKOSExtensions.h */; };
		A9B51BDA225E986A00AC74D2 /* MVKOSExtensions.h in Headers */ = {isa = PBXBuildFile; fileRef = A9B51BD6225E986A00AC74D2 /* MVKOSExtensions.h */; };
		A9C96DD01DDC20C20053187F /* MVKMTLBufferAllocation.h in Headers */ = {isa = PBXBuildFile; fileRef = A9C96DCE1DDC20C20053187F /* MVKMTLBufferAllocation.h */; };
		A9C96DD11DDC20C20053187F /* MVKMTLBufferAllocation.h in Headers */ = {isa = PBXBuildFile; fileRef = A9C96DCE1DDC20C20053187F /* MVKMTLBufferAllocation.h */; };
		A9C96DD21DDC20C20053187F /* MVKMTLBufferAllocation.mm in Sources */ = {isa = PBXBuildFile; fileRef = A9C96DCF1DDC20C20053187F /* MVKMTLBufferAllocation.mm */; };
		A9C96DD31DDC20C20053187F /* MVKMTLBufferAllocation.mm in Sources */ = {isa = PBXBuildFile; fileRef = A9C96DCF1DDC20C20053187F /* MVKMTLBufferAllocation.mm */; };
		A9CEAAD5227378D400FAF779 /* mvk_datatypes.hpp in Headers */ = {isa = PBXBuildFile; fileRef = A9CEAAD1227378D400FAF779 /* mvk_datatypes.hpp */; };
		A9CEAAD6227378D400FAF779 /* mvk_datatypes.hpp in Headers */ = {isa = PBXBuildFile; fileRef = A9CEAAD1227378D400FAF779 /* mvk_datatypes.hpp */; };
		A9E4B7891E1D8AF10046A4CE /* MVKMTLResourceBindings.h in Headers */ = {isa = PBXBuildFile; fileRef = A9E4B7881E1D8AF10046A4CE /* MVKMTLResourceBindings.h */; };
		A9E4B78A1E1D8AF10046A4CE /* MVKMTLResourceBindings.h in Headers */ = {isa = PBXBuildFile; fileRef = A9E4B7881E1D8AF10046A4CE /* MVKMTLResourceBindings.h */; };
		A9E53DD72100B197002781DD /* MTLSamplerDescriptor+MoltenVK.m in Sources */ = {isa = PBXBuildFile; fileRef = A9E53DCD2100B197002781DD /* MTLSamplerDescriptor+MoltenVK.m */; };
		A9E53DD82100B197002781DD /* MTLSamplerDescriptor+MoltenVK.m in Sources */ = {isa = PBXBuildFile; fileRef = A9E53DCD2100B197002781DD /* MTLSamplerDescriptor+MoltenVK.m */; };
		A9E53DDD2100B197002781DD /* MTLTextureDescriptor+MoltenVK.h in Headers */ = {isa = PBXBuildFile; fileRef = A9E53DD02100B197002781DD /* MTLTextureDescriptor+MoltenVK.h */; };
		A9E53DDE2100B197002781DD /* MTLTextureDescriptor+MoltenVK.h in Headers */ = {isa = PBXBuildFile; fileRef = A9E53DD02100B197002781DD /* MTLTextureDescriptor+MoltenVK.h */; };
		A9E53DDF2100B197002781DD /* CAMetalLayer+MoltenVK.h in Headers */ = {isa = PBXBuildFile; fileRef = A9E53DD12100B197002781DD /* CAMetalLayer+MoltenVK.h */; };
		A9E53DE02100B197002781DD /* CAMetalLayer+MoltenVK.h in Headers */ = {isa = PBXBuildFile; fileRef = A9E53DD12100B197002781DD /* CAMetalLayer+MoltenVK.h */; };
		A9E53DE12100B197002781DD /* NSString+MoltenVK.h in Headers */ = {isa = PBXBuildFile; fileRef = A9E53DD22100B197002781DD /* NSString+MoltenVK.h */; };
		A9E53DE22100B197002781DD /* NSString+MoltenVK.h in Headers */ = {isa = PBXBuildFile; fileRef = A9E53DD22100B197002781DD /* NSString+MoltenVK.h */; };
		A9E53DE32100B197002781DD /* MTLSamplerDescriptor+MoltenVK.h in Headers */ = {isa = PBXBuildFile; fileRef = A9E53DD32100B197002781DD /* MTLSamplerDescriptor+MoltenVK.h */; };
		A9E53DE42100B197002781DD /* MTLSamplerDescriptor+MoltenVK.h in Headers */ = {isa = PBXBuildFile; fileRef = A9E53DD32100B197002781DD /* MTLSamplerDescriptor+MoltenVK.h */; };
		A9E53DE52100B197002781DD /* NSString+MoltenVK.mm in Sources */ = {isa = PBXBuildFile; fileRef = A9E53DD42100B197002781DD /* NSString+MoltenVK.mm */; };
		A9E53DE62100B197002781DD /* NSString+MoltenVK.mm in Sources */ = {isa = PBXBuildFile; fileRef = A9E53DD42100B197002781DD /* NSString+MoltenVK.mm */; };
		A9E53DE72100B197002781DD /* MTLTextureDescriptor+MoltenVK.m in Sources */ = {isa = PBXBuildFile; fileRef = A9E53DD52100B197002781DD /* MTLTextureDescriptor+MoltenVK.m */; };
		A9E53DE82100B197002781DD /* MTLTextureDescriptor+MoltenVK.m in Sources */ = {isa = PBXBuildFile; fileRef = A9E53DD52100B197002781DD /* MTLTextureDescriptor+MoltenVK.m */; };
		A9E53DE92100B197002781DD /* CAMetalLayer+MoltenVK.m in Sources */ = {isa = PBXBuildFile; fileRef = A9E53DD62100B197002781DD /* CAMetalLayer+MoltenVK.m */; };
		A9E53DEA2100B197002781DD /* CAMetalLayer+MoltenVK.m in Sources */ = {isa = PBXBuildFile; fileRef = A9E53DD62100B197002781DD /* CAMetalLayer+MoltenVK.m */; };
		A9E53DF32100B302002781DD /* MTLRenderPassDescriptor+MoltenVK.h in Headers */ = {isa = PBXBuildFile; fileRef = A9E53DEE2100B302002781DD /* MTLRenderPassDescriptor+MoltenVK.h */; };
		A9E53DF42100B302002781DD /* MTLRenderPassDescriptor+MoltenVK.h in Headers */ = {isa = PBXBuildFile; fileRef = A9E53DEE2100B302002781DD /* MTLRenderPassDescriptor+MoltenVK.h */; };
		A9E53DF52100B302002781DD /* MTLRenderPassDescriptor+MoltenVK.m in Sources */ = {isa = PBXBuildFile; fileRef = A9E53DF22100B302002781DD /* MTLRenderPassDescriptor+MoltenVK.m */; };
		A9E53DF62100B302002781DD /* MTLRenderPassDescriptor+MoltenVK.m in Sources */ = {isa = PBXBuildFile; fileRef = A9E53DF22100B302002781DD /* MTLRenderPassDescriptor+MoltenVK.m */; };
		A9E53DFF21064F84002781DD /* MTLRenderPipelineDescriptor+MoltenVK.m in Sources */ = {isa = PBXBuildFile; fileRef = A9E53DFA21064F84002781DD /* MTLRenderPipelineDescriptor+MoltenVK.m */; };
		A9E53E0021064F84002781DD /* MTLRenderPipelineDescriptor+MoltenVK.m in Sources */ = {isa = PBXBuildFile; fileRef = A9E53DFA21064F84002781DD /* MTLRenderPipelineDescriptor+MoltenVK.m */; };
		A9E53E0121064F84002781DD /* MTLRenderPipelineDescriptor+MoltenVK.h in Headers */ = {isa = PBXBuildFile; fileRef = A9E53DFE21064F84002781DD /* MTLRenderPipelineDescriptor+MoltenVK.h */; };
		A9E53E0221064F84002781DD /* MTLRenderPipelineDescriptor+MoltenVK.h in Headers */ = {isa = PBXBuildFile; fileRef = A9E53DFE21064F84002781DD /* MTLRenderPipelineDescriptor+MoltenVK.h */; };
		A9F042A41FB4CF83009FCCB8 /* MVKCommonEnvironment.h in Headers */ = {isa = PBXBuildFile; fileRef = A9F0429D1FB4CF82009FCCB8 /* MVKCommonEnvironment.h */; };
		A9F042A51FB4CF83009FCCB8 /* MVKCommonEnvironment.h in Headers */ = {isa = PBXBuildFile; fileRef = A9F0429D1FB4CF82009FCCB8 /* MVKCommonEnvironment.h */; };
		A9F042A61FB4CF83009FCCB8 /* MVKLogging.h in Headers */ = {isa = PBXBuildFile; fileRef = A9F0429E1FB4CF82009FCCB8 /* MVKLogging.h */; };
		A9F042A71FB4CF83009FCCB8 /* MVKLogging.h in Headers */ = {isa = PBXBuildFile; fileRef = A9F0429E1FB4CF82009FCCB8 /* MVKLogging.h */; };
		A9F3D9DC24732A4D00745190 /* MVKSmallVectorAllocator.h in Headers */ = {isa = PBXBuildFile; fileRef = A9F3D9D924732A4C00745190 /* MVKSmallVectorAllocator.h */; };
		A9F3D9DD24732A4D00745190 /* MVKSmallVectorAllocator.h in Headers */ = {isa = PBXBuildFile; fileRef = A9F3D9D924732A4C00745190 /* MVKSmallVectorAllocator.h */; };
		A9F3D9DE24732A4D00745190 /* MVKSmallVector.h in Headers */ = {isa = PBXBuildFile; fileRef = A9F3D9DB24732A4D00745190 /* MVKSmallVector.h */; };
		A9F3D9DF24732A4D00745190 /* MVKSmallVector.h in Headers */ = {isa = PBXBuildFile; fileRef = A9F3D9DB24732A4D00745190 /* MVKSmallVector.h */; };
/* End PBXBuildFile section */

/* Begin PBXContainerItemProxy section */
		2F21D82C24983488009BEA5F /* PBXContainerItemProxy */ = {
			isa = PBXContainerItemProxy;
			containerPortal = A9C86CB61C55B8350096CAF2 /* MoltenVKShaderConverter.xcodeproj */;
			proxyType = 1;
			remoteGlobalIDString = 2FEA0AC42490305800EEF3AD;
			remoteInfo = "MoltenVKGLSLToSPIRVConverter-tvOS";
		};
		2F21D82E24983488009BEA5F /* PBXContainerItemProxy */ = {
			isa = PBXContainerItemProxy;
			containerPortal = A9C86CB61C55B8350096CAF2 /* MoltenVKShaderConverter.xcodeproj */;
			proxyType = 1;
			remoteGlobalIDString = 2FEA0CFF2490381A00EEF3AD;
			remoteInfo = "MoltenVKSPIRVToMSLConverter-tvOS";
		};
		2FEA0D19249040CA00EEF3AD /* PBXContainerItemProxy */ = {
			isa = PBXContainerItemProxy;
			containerPortal = A9C86CB61C55B8350096CAF2 /* MoltenVKShaderConverter.xcodeproj */;
			proxyType = 2;
			remoteGlobalIDString = 2FEA0AD72490305800EEF3AD;
			remoteInfo = "MoltenVKGLSLToSPIRVConverter-tvOS";
		};
		2FEA0D1B249040CA00EEF3AD /* PBXContainerItemProxy */ = {
			isa = PBXContainerItemProxy;
			containerPortal = A9C86CB61C55B8350096CAF2 /* MoltenVKShaderConverter.xcodeproj */;
			proxyType = 2;
			remoteGlobalIDString = 2FEA0D142490381A00EEF3AD;
			remoteInfo = "MoltenVKSPIRVToMSLConverter-tvOS";
		};
		A96B8156227BF6FD008A772B /* PBXContainerItemProxy */ = {
			isa = PBXContainerItemProxy;
			containerPortal = A9C86CB61C55B8350096CAF2 /* MoltenVKShaderConverter.xcodeproj */;
			proxyType = 1;
			remoteGlobalIDString = A937472B1A9A8B2900F29B34;
			remoteInfo = "MoltenVKGLSLToSPIRVConverter-iOS";
		};
		A96B8158227BF715008A772B /* PBXContainerItemProxy */ = {
			isa = PBXContainerItemProxy;
			containerPortal = A9C86CB61C55B8350096CAF2 /* MoltenVKShaderConverter.xcodeproj */;
			proxyType = 1;
			remoteGlobalIDString = A93747701A9A98D000F29B34;
			remoteInfo = "MoltenVKGLSLToSPIRVConverter-macOS";
		};
		A981497B1FB6B566005F00B4 /* PBXContainerItemProxy */ = {
			isa = PBXContainerItemProxy;
			containerPortal = A9C86CB61C55B8350096CAF2 /* MoltenVKShaderConverter.xcodeproj */;
			proxyType = 2;
			remoteGlobalIDString = A964BD5F1C57EFBD00D930D8;
			remoteInfo = MoltenVKShaderConverter;
		};
		A981497D1FB6B566005F00B4 /* PBXContainerItemProxy */ = {
			isa = PBXContainerItemProxy;
			containerPortal = A9C86CB61C55B8350096CAF2 /* MoltenVKShaderConverter.xcodeproj */;
			proxyType = 2;
			remoteGlobalIDString = A964BD611C57EFBD00D930D8;
			remoteInfo = "MVKGLSLToSPIRVConverter-iOS";
		};
		A981497F1FB6B566005F00B4 /* PBXContainerItemProxy */ = {
			isa = PBXContainerItemProxy;
			containerPortal = A9C86CB61C55B8350096CAF2 /* MoltenVKShaderConverter.xcodeproj */;
			proxyType = 2;
			remoteGlobalIDString = A964BD601C57EFBD00D930D8;
			remoteInfo = "MVKGLSLToSPIRVConverter-macOS";
		};
		A98149811FB6B566005F00B4 /* PBXContainerItemProxy */ = {
			isa = PBXContainerItemProxy;
			containerPortal = A9C86CB61C55B8350096CAF2 /* MoltenVKShaderConverter.xcodeproj */;
			proxyType = 2;
			remoteGlobalIDString = A93903BF1C57E9D700FE90DC;
			remoteInfo = "MVKSPIRVToMSLConverter-iOS";
		};
		A98149831FB6B566005F00B4 /* PBXContainerItemProxy */ = {
			isa = PBXContainerItemProxy;
			containerPortal = A9C86CB61C55B8350096CAF2 /* MoltenVKShaderConverter.xcodeproj */;
			proxyType = 2;
			remoteGlobalIDString = A93903C71C57E9ED00FE90DC;
			remoteInfo = "MVKSPIRVToMSLConverter-macOS";
		};
		A981499A1FB6B9CF005F00B4 /* PBXContainerItemProxy */ = {
			isa = PBXContainerItemProxy;
			containerPortal = A9C86CB61C55B8350096CAF2 /* MoltenVKShaderConverter.xcodeproj */;
			proxyType = 1;
			remoteGlobalIDString = A93903B81C57E9D700FE90DC;
			remoteInfo = "MVKSPIRVToMSLConverter-iOS";
		};
		A98149A31FB6B9EB005F00B4 /* PBXContainerItemProxy */ = {
			isa = PBXContainerItemProxy;
			containerPortal = A9C86CB61C55B8350096CAF2 /* MoltenVKShaderConverter.xcodeproj */;
			proxyType = 1;
			remoteGlobalIDString = A93903C01C57E9ED00FE90DC;
			remoteInfo = "MVKSPIRVToMSLConverter-macOS";
		};
/* End PBXContainerItemProxy section */

/* Begin PBXFileReference section */
		2FEA0ABA24902F9F00EEF3AD /* libMoltenVK.a */ = {isa = PBXFileReference; explicitFileType = archive.ar; includeInIndex = 0; path = libMoltenVK.a; sourceTree = BUILT_PRODUCTS_DIR; };
		45003E6F214AD4C900E989CB /* MVKExtensions.def */ = {isa = PBXFileReference; explicitFileType = sourcecode.cpp.h; fileEncoding = 4; path = MVKExtensions.def; sourceTree = "<group>"; };
		4553AEF62251617100E8EBCD /* MVKBlockObserver.m */ = {isa = PBXFileReference; fileEncoding = 4; lastKnownFileType = sourcecode.c.objc; path = MVKBlockObserver.m; sourceTree = "<group>"; };
		4553AEFA2251617100E8EBCD /* MVKBlockObserver.h */ = {isa = PBXFileReference; fileEncoding = 4; lastKnownFileType = sourcecode.c.h; path = MVKBlockObserver.h; sourceTree = "<group>"; };
		45557A4D21C9EFF3008868BD /* MVKCodec.cpp */ = {isa = PBXFileReference; fileEncoding = 4; lastKnownFileType = sourcecode.cpp.cpp; path = MVKCodec.cpp; sourceTree = "<group>"; };
		45557A5121C9EFF3008868BD /* MVKCodec.h */ = {isa = PBXFileReference; fileEncoding = 4; lastKnownFileType = sourcecode.c.h; path = MVKCodec.h; sourceTree = "<group>"; };
		45557A5721CD83C3008868BD /* MVKDXTnCodec.def */ = {isa = PBXFileReference; explicitFileType = sourcecode.cpp.h; fileEncoding = 4; path = MVKDXTnCodec.def; sourceTree = "<group>"; };
		83A4AD2521BD75570006C935 /* MVKVector.h */ = {isa = PBXFileReference; fileEncoding = 4; lastKnownFileType = sourcecode.c.h; path = MVKVector.h; sourceTree = "<group>"; };
		83A4AD2921BD75570006C935 /* MVKVectorAllocator.h */ = {isa = PBXFileReference; fileEncoding = 4; lastKnownFileType = sourcecode.c.h; path = MVKVectorAllocator.h; sourceTree = "<group>"; };
		A9096E5C1F81E16300DFBEA6 /* MVKCmdDispatch.h */ = {isa = PBXFileReference; lastKnownFileType = sourcecode.c.h; path = MVKCmdDispatch.h; sourceTree = "<group>"; };
		A9096E5D1F81E16300DFBEA6 /* MVKCmdDispatch.mm */ = {isa = PBXFileReference; lastKnownFileType = sourcecode.cpp.objcpp; path = MVKCmdDispatch.mm; sourceTree = "<group>"; };
		A909F65A213B190600FCD6BE /* MVKExtensions.h */ = {isa = PBXFileReference; fileEncoding = 4; lastKnownFileType = sourcecode.c.h; path = MVKExtensions.h; sourceTree = "<group>"; };
		A909F65E213B190700FCD6BE /* MVKExtensions.mm */ = {isa = PBXFileReference; fileEncoding = 4; lastKnownFileType = sourcecode.cpp.objcpp; path = MVKExtensions.mm; sourceTree = "<group>"; };
		A90C8DE81F45354D009CB32C /* MVKCommandEncodingPool.h */ = {isa = PBXFileReference; fileEncoding = 4; lastKnownFileType = sourcecode.c.h; path = MVKCommandEncodingPool.h; sourceTree = "<group>"; };
		A90C8DE91F45354D009CB32C /* MVKCommandEncodingPool.mm */ = {isa = PBXFileReference; fileEncoding = 4; lastKnownFileType = sourcecode.cpp.objcpp; path = MVKCommandEncodingPool.mm; sourceTree = "<group>"; };
		A93E832E2121C5D3001FEBD4 /* MVKGPUCapture.h */ = {isa = PBXFileReference; fileEncoding = 4; lastKnownFileType = sourcecode.c.h; path = MVKGPUCapture.h; sourceTree = "<group>"; };
		A93E83342121F0C8001FEBD4 /* MVKGPUCapture.mm */ = {isa = PBXFileReference; fileEncoding = 4; lastKnownFileType = sourcecode.cpp.objcpp; path = MVKGPUCapture.mm; sourceTree = "<group>"; };
		A948BB7E1E51642700DE59F2 /* mvk_vulkan.h */ = {isa = PBXFileReference; fileEncoding = 4; lastKnownFileType = sourcecode.c.h; path = mvk_vulkan.h; sourceTree = "<group>"; };
		A94FB7671C7DFB4800632CA3 /* mvk_datatypes.h */ = {isa = PBXFileReference; fileEncoding = 4; lastKnownFileType = sourcecode.c.h; path = mvk_datatypes.h; sourceTree = "<group>"; };
		A94FB7691C7DFB4800632CA3 /* vk_mvk_moltenvk.h */ = {isa = PBXFileReference; fileEncoding = 4; lastKnownFileType = sourcecode.c.h; path = vk_mvk_moltenvk.h; sourceTree = "<group>"; };
		A94FB76C1C7DFB4800632CA3 /* MVKCmdTransfer.h */ = {isa = PBXFileReference; fileEncoding = 4; lastKnownFileType = sourcecode.c.h; path = MVKCmdTransfer.h; sourceTree = "<group>"; };
		A94FB76D1C7DFB4800632CA3 /* MVKCmdTransfer.mm */ = {isa = PBXFileReference; fileEncoding = 4; lastKnownFileType = sourcecode.cpp.objcpp; path = MVKCmdTransfer.mm; sourceTree = "<group>"; };
		A94FB76E1C7DFB4800632CA3 /* MVKCmdPipeline.h */ = {isa = PBXFileReference; fileEncoding = 4; lastKnownFileType = sourcecode.c.h; path = MVKCmdPipeline.h; sourceTree = "<group>"; };
		A94FB76F1C7DFB4800632CA3 /* MVKCmdPipeline.mm */ = {isa = PBXFileReference; fileEncoding = 4; lastKnownFileType = sourcecode.cpp.objcpp; path = MVKCmdPipeline.mm; sourceTree = "<group>"; };
		A94FB7701C7DFB4800632CA3 /* MVKCmdQueries.h */ = {isa = PBXFileReference; fileEncoding = 4; lastKnownFileType = sourcecode.c.h; path = MVKCmdQueries.h; sourceTree = "<group>"; };
		A94FB7711C7DFB4800632CA3 /* MVKCmdQueries.mm */ = {isa = PBXFileReference; fileEncoding = 4; lastKnownFileType = sourcecode.cpp.objcpp; path = MVKCmdQueries.mm; sourceTree = "<group>"; };
		A94FB7721C7DFB4800632CA3 /* MVKCmdRenderPass.h */ = {isa = PBXFileReference; fileEncoding = 4; lastKnownFileType = sourcecode.c.h; path = MVKCmdRenderPass.h; sourceTree = "<group>"; };
		A94FB7731C7DFB4800632CA3 /* MVKCmdRenderPass.mm */ = {isa = PBXFileReference; fileEncoding = 4; lastKnownFileType = sourcecode.cpp.objcpp; path = MVKCmdRenderPass.mm; sourceTree = "<group>"; };
		A94FB7741C7DFB4800632CA3 /* MVKCmdDraw.h */ = {isa = PBXFileReference; fileEncoding = 4; lastKnownFileType = sourcecode.c.h; path = MVKCmdDraw.h; sourceTree = "<group>"; };
		A94FB7751C7DFB4800632CA3 /* MVKCmdDraw.mm */ = {isa = PBXFileReference; fileEncoding = 4; lastKnownFileType = sourcecode.cpp.objcpp; path = MVKCmdDraw.mm; sourceTree = "<group>"; };
		A94FB7761C7DFB4800632CA3 /* MVKCommand.h */ = {isa = PBXFileReference; fileEncoding = 4; lastKnownFileType = sourcecode.c.h; path = MVKCommand.h; sourceTree = "<group>"; };
		A94FB7781C7DFB4800632CA3 /* MVKCommandBuffer.h */ = {isa = PBXFileReference; fileEncoding = 4; lastKnownFileType = sourcecode.c.h; path = MVKCommandBuffer.h; sourceTree = "<group>"; };
		A94FB7791C7DFB4800632CA3 /* MVKCommandBuffer.mm */ = {isa = PBXFileReference; fileEncoding = 4; lastKnownFileType = sourcecode.cpp.objcpp; path = MVKCommandBuffer.mm; sourceTree = "<group>"; };
		A94FB77A1C7DFB4800632CA3 /* MVKCommandPool.h */ = {isa = PBXFileReference; fileEncoding = 4; lastKnownFileType = sourcecode.c.h; path = MVKCommandPool.h; sourceTree = "<group>"; };
		A94FB77B1C7DFB4800632CA3 /* MVKCommandPool.mm */ = {isa = PBXFileReference; fileEncoding = 4; lastKnownFileType = sourcecode.cpp.objcpp; path = MVKCommandPool.mm; sourceTree = "<group>"; };
		A94FB77C1C7DFB4800632CA3 /* MVKCommandPipelineStateFactoryShaderSource.h */ = {isa = PBXFileReference; fileEncoding = 4; lastKnownFileType = sourcecode.c.h; path = MVKCommandPipelineStateFactoryShaderSource.h; sourceTree = "<group>"; };
		A94FB77F1C7DFB4800632CA3 /* MVKBuffer.h */ = {isa = PBXFileReference; fileEncoding = 4; lastKnownFileType = sourcecode.c.h; path = MVKBuffer.h; sourceTree = "<group>"; };
		A94FB7801C7DFB4800632CA3 /* MVKBuffer.mm */ = {isa = PBXFileReference; fileEncoding = 4; lastKnownFileType = sourcecode.cpp.objcpp; path = MVKBuffer.mm; sourceTree = "<group>"; };
		A94FB7811C7DFB4800632CA3 /* MVKDescriptorSet.h */ = {isa = PBXFileReference; fileEncoding = 4; lastKnownFileType = sourcecode.c.h; path = MVKDescriptorSet.h; sourceTree = "<group>"; };
		A94FB7821C7DFB4800632CA3 /* MVKDescriptorSet.mm */ = {isa = PBXFileReference; fileEncoding = 4; lastKnownFileType = sourcecode.cpp.objcpp; path = MVKDescriptorSet.mm; sourceTree = "<group>"; };
		A94FB7831C7DFB4800632CA3 /* MVKDevice.h */ = {isa = PBXFileReference; fileEncoding = 4; lastKnownFileType = sourcecode.c.h; path = MVKDevice.h; sourceTree = "<group>"; };
		A94FB7841C7DFB4800632CA3 /* MVKDevice.mm */ = {isa = PBXFileReference; fileEncoding = 4; lastKnownFileType = sourcecode.cpp.objcpp; path = MVKDevice.mm; sourceTree = "<group>"; };
		A94FB7851C7DFB4800632CA3 /* MVKDeviceMemory.h */ = {isa = PBXFileReference; fileEncoding = 4; lastKnownFileType = sourcecode.c.h; path = MVKDeviceMemory.h; sourceTree = "<group>"; };
		A94FB7861C7DFB4800632CA3 /* MVKDeviceMemory.mm */ = {isa = PBXFileReference; fileEncoding = 4; lastKnownFileType = sourcecode.cpp.objcpp; path = MVKDeviceMemory.mm; sourceTree = "<group>"; };
		A94FB7871C7DFB4800632CA3 /* MVKFramebuffer.h */ = {isa = PBXFileReference; fileEncoding = 4; lastKnownFileType = sourcecode.c.h; path = MVKFramebuffer.h; sourceTree = "<group>"; };
		A94FB7881C7DFB4800632CA3 /* MVKFramebuffer.mm */ = {isa = PBXFileReference; fileEncoding = 4; lastKnownFileType = sourcecode.cpp.objcpp; path = MVKFramebuffer.mm; sourceTree = "<group>"; };
		A94FB7891C7DFB4800632CA3 /* MVKImage.h */ = {isa = PBXFileReference; fileEncoding = 4; lastKnownFileType = sourcecode.c.h; path = MVKImage.h; sourceTree = "<group>"; };
		A94FB78A1C7DFB4800632CA3 /* MVKImage.mm */ = {isa = PBXFileReference; fileEncoding = 4; lastKnownFileType = sourcecode.cpp.objcpp; path = MVKImage.mm; sourceTree = "<group>"; };
		A94FB78B1C7DFB4800632CA3 /* MVKInstance.h */ = {isa = PBXFileReference; fileEncoding = 4; lastKnownFileType = sourcecode.c.h; path = MVKInstance.h; sourceTree = "<group>"; };
		A94FB78C1C7DFB4800632CA3 /* MVKInstance.mm */ = {isa = PBXFileReference; fileEncoding = 4; lastKnownFileType = sourcecode.cpp.objcpp; path = MVKInstance.mm; sourceTree = "<group>"; };
		A94FB78D1C7DFB4800632CA3 /* MVKPipeline.h */ = {isa = PBXFileReference; fileEncoding = 4; lastKnownFileType = sourcecode.c.h; path = MVKPipeline.h; sourceTree = "<group>"; };
		A94FB78E1C7DFB4800632CA3 /* MVKPipeline.mm */ = {isa = PBXFileReference; fileEncoding = 4; lastKnownFileType = sourcecode.cpp.objcpp; path = MVKPipeline.mm; sourceTree = "<group>"; };
		A94FB78F1C7DFB4800632CA3 /* MVKQueryPool.h */ = {isa = PBXFileReference; fileEncoding = 4; lastKnownFileType = sourcecode.c.h; path = MVKQueryPool.h; sourceTree = "<group>"; };
		A94FB7901C7DFB4800632CA3 /* MVKQueryPool.mm */ = {isa = PBXFileReference; fileEncoding = 4; lastKnownFileType = sourcecode.cpp.objcpp; path = MVKQueryPool.mm; sourceTree = "<group>"; };
		A94FB7911C7DFB4800632CA3 /* MVKQueue.h */ = {isa = PBXFileReference; fileEncoding = 4; lastKnownFileType = sourcecode.c.h; path = MVKQueue.h; sourceTree = "<group>"; };
		A94FB7921C7DFB4800632CA3 /* MVKQueue.mm */ = {isa = PBXFileReference; fileEncoding = 4; lastKnownFileType = sourcecode.cpp.objcpp; path = MVKQueue.mm; sourceTree = "<group>"; };
		A94FB7931C7DFB4800632CA3 /* MVKRenderPass.h */ = {isa = PBXFileReference; fileEncoding = 4; lastKnownFileType = sourcecode.c.h; path = MVKRenderPass.h; sourceTree = "<group>"; };
		A94FB7941C7DFB4800632CA3 /* MVKRenderPass.mm */ = {isa = PBXFileReference; fileEncoding = 4; lastKnownFileType = sourcecode.cpp.objcpp; path = MVKRenderPass.mm; sourceTree = "<group>"; };
		A94FB7951C7DFB4800632CA3 /* MVKResource.h */ = {isa = PBXFileReference; fileEncoding = 4; lastKnownFileType = sourcecode.c.h; path = MVKResource.h; sourceTree = "<group>"; };
		A94FB7961C7DFB4800632CA3 /* MVKResource.mm */ = {isa = PBXFileReference; fileEncoding = 4; lastKnownFileType = sourcecode.cpp.objcpp; path = MVKResource.mm; sourceTree = "<group>"; };
		A94FB7971C7DFB4800632CA3 /* MVKShaderModule.h */ = {isa = PBXFileReference; fileEncoding = 4; lastKnownFileType = sourcecode.c.h; path = MVKShaderModule.h; sourceTree = "<group>"; };
		A94FB7981C7DFB4800632CA3 /* MVKShaderModule.mm */ = {isa = PBXFileReference; fileEncoding = 4; lastKnownFileType = sourcecode.cpp.objcpp; path = MVKShaderModule.mm; sourceTree = "<group>"; };
		A94FB7991C7DFB4800632CA3 /* MVKSurface.h */ = {isa = PBXFileReference; fileEncoding = 4; lastKnownFileType = sourcecode.c.h; path = MVKSurface.h; sourceTree = "<group>"; };
		A94FB79A1C7DFB4800632CA3 /* MVKSurface.mm */ = {isa = PBXFileReference; fileEncoding = 4; lastKnownFileType = sourcecode.cpp.objcpp; path = MVKSurface.mm; sourceTree = "<group>"; };
		A94FB79B1C7DFB4800632CA3 /* MVKSwapchain.h */ = {isa = PBXFileReference; fileEncoding = 4; lastKnownFileType = sourcecode.c.h; path = MVKSwapchain.h; sourceTree = "<group>"; };
		A94FB79C1C7DFB4800632CA3 /* MVKSwapchain.mm */ = {isa = PBXFileReference; fileEncoding = 4; lastKnownFileType = sourcecode.cpp.objcpp; path = MVKSwapchain.mm; sourceTree = "<group>"; };
		A94FB79D1C7DFB4800632CA3 /* MVKSync.h */ = {isa = PBXFileReference; fileEncoding = 4; lastKnownFileType = sourcecode.c.h; path = MVKSync.h; sourceTree = "<group>"; };
		A94FB79E1C7DFB4800632CA3 /* MVKSync.mm */ = {isa = PBXFileReference; fileEncoding = 4; lastKnownFileType = sourcecode.cpp.objcpp; path = MVKSync.mm; sourceTree = "<group>"; };
		A94FB7A01C7DFB4800632CA3 /* MVKLayers.h */ = {isa = PBXFileReference; fileEncoding = 4; lastKnownFileType = sourcecode.c.h; path = MVKLayers.h; sourceTree = "<group>"; };
		A94FB7A11C7DFB4800632CA3 /* MVKLayers.mm */ = {isa = PBXFileReference; fileEncoding = 4; lastKnownFileType = sourcecode.cpp.objcpp; path = MVKLayers.mm; sourceTree = "<group>"; };
		A94FB7A91C7DFB4800632CA3 /* mvk_datatypes.mm */ = {isa = PBXFileReference; fileEncoding = 4; lastKnownFileType = sourcecode.cpp.objcpp; path = mvk_datatypes.mm; sourceTree = "<group>"; };
		A94FB7AC1C7DFB4800632CA3 /* vk_mvk_moltenvk.mm */ = {isa = PBXFileReference; fileEncoding = 4; lastKnownFileType = sourcecode.cpp.objcpp; path = vk_mvk_moltenvk.mm; sourceTree = "<group>"; };
		A94FB7AD1C7DFB4800632CA3 /* vulkan.mm */ = {isa = PBXFileReference; fileEncoding = 4; lastKnownFileType = sourcecode.cpp.objcpp; path = vulkan.mm; sourceTree = "<group>"; };
		A95870F61C90D29F009EB096 /* MVKCommandResourceFactory.h */ = {isa = PBXFileReference; fileEncoding = 4; lastKnownFileType = sourcecode.c.h; path = MVKCommandResourceFactory.h; sourceTree = "<group>"; };
		A95870F71C90D29F009EB096 /* MVKCommandResourceFactory.mm */ = {isa = PBXFileReference; fileEncoding = 4; lastKnownFileType = sourcecode.cpp.objcpp; path = MVKCommandResourceFactory.mm; sourceTree = "<group>"; };
		A95B7D671D3EE486003183D3 /* MVKCommandEncoderState.h */ = {isa = PBXFileReference; fileEncoding = 4; lastKnownFileType = sourcecode.c.h; path = MVKCommandEncoderState.h; sourceTree = "<group>"; };
		A95B7D681D3EE486003183D3 /* MVKCommandEncoderState.mm */ = {isa = PBXFileReference; fileEncoding = 4; lastKnownFileType = sourcecode.cpp.objcpp; path = MVKCommandEncoderState.mm; sourceTree = "<group>"; };
		A9653FB724129C84005999D7 /* MVKPixelFormats.h */ = {isa = PBXFileReference; fileEncoding = 4; lastKnownFileType = sourcecode.c.h; path = MVKPixelFormats.h; sourceTree = "<group>"; };
		A9653FB924129C84005999D7 /* MVKPixelFormats.mm */ = {isa = PBXFileReference; fileEncoding = 4; lastKnownFileType = sourcecode.cpp.objcpp; path = MVKPixelFormats.mm; sourceTree = "<group>"; };
		A966A5DC23C535D000BBF9B4 /* MVKDescriptor.h */ = {isa = PBXFileReference; fileEncoding = 4; lastKnownFileType = sourcecode.c.h; path = MVKDescriptor.h; sourceTree = "<group>"; };
		A966A5DE23C535D000BBF9B4 /* MVKDescriptor.mm */ = {isa = PBXFileReference; fileEncoding = 4; lastKnownFileType = sourcecode.cpp.objcpp; path = MVKDescriptor.mm; sourceTree = "<group>"; };
		A98149411FB6A3F7005F00B4 /* MVKBaseObject.mm */ = {isa = PBXFileReference; fileEncoding = 4; lastKnownFileType = sourcecode.cpp.objcpp; path = MVKBaseObject.mm; sourceTree = "<group>"; };
		A98149421FB6A3F7005F00B4 /* MVKBaseObject.h */ = {isa = PBXFileReference; fileEncoding = 4; lastKnownFileType = sourcecode.c.h; path = MVKBaseObject.h; sourceTree = "<group>"; };
		A98149431FB6A3F7005F00B4 /* MVKEnvironment.h */ = {isa = PBXFileReference; fileEncoding = 4; lastKnownFileType = sourcecode.c.h; path = MVKEnvironment.h; sourceTree = "<group>"; };
		A98149441FB6A3F7005F00B4 /* MVKFoundation.h */ = {isa = PBXFileReference; fileEncoding = 4; lastKnownFileType = sourcecode.c.h; path = MVKFoundation.h; sourceTree = "<group>"; };
		A98149451FB6A3F7005F00B4 /* MVKFoundation.cpp */ = {isa = PBXFileReference; fileEncoding = 4; lastKnownFileType = sourcecode.cpp.cpp; path = MVKFoundation.cpp; sourceTree = "<group>"; };
		A98149461FB6A3F7005F00B4 /* MVKObjectPool.h */ = {isa = PBXFileReference; fileEncoding = 4; lastKnownFileType = sourcecode.c.h; path = MVKObjectPool.h; sourceTree = "<group>"; };
		A98149491FB6A3F7005F00B4 /* MVKWatermark.h */ = {isa = PBXFileReference; fileEncoding = 4; lastKnownFileType = sourcecode.c.h; path = MVKWatermark.h; sourceTree = "<group>"; };
		A981494A1FB6A3F7005F00B4 /* MVKWatermark.mm */ = {isa = PBXFileReference; fileEncoding = 4; lastKnownFileType = sourcecode.cpp.objcpp; path = MVKWatermark.mm; sourceTree = "<group>"; };
		A981494B1FB6A3F7005F00B4 /* MVKWatermarkShaderSource.h */ = {isa = PBXFileReference; fileEncoding = 4; lastKnownFileType = sourcecode.c.h; path = MVKWatermarkShaderSource.h; sourceTree = "<group>"; };
		A981494C1FB6A3F7005F00B4 /* MVKWatermarkTextureContent.h */ = {isa = PBXFileReference; fileEncoding = 4; lastKnownFileType = sourcecode.c.h; path = MVKWatermarkTextureContent.h; sourceTree = "<group>"; };
		A981496A1FB6A998005F00B4 /* MVKStrings.h */ = {isa = PBXFileReference; fileEncoding = 4; lastKnownFileType = sourcecode.c.h; path = MVKStrings.h; sourceTree = "<group>"; };
		A99C90EC229455B200A061DA /* MVKCmdDebug.h */ = {isa = PBXFileReference; fileEncoding = 4; lastKnownFileType = sourcecode.c.h; path = MVKCmdDebug.h; sourceTree = "<group>"; };
		A99C90ED229455B300A061DA /* MVKCmdDebug.mm */ = {isa = PBXFileReference; fileEncoding = 4; lastKnownFileType = sourcecode.cpp.objcpp; path = MVKCmdDebug.mm; sourceTree = "<group>"; };
		A99C91002295FAC500A061DA /* MVKVulkanAPIObject.mm */ = {isa = PBXFileReference; fileEncoding = 4; lastKnownFileType = sourcecode.cpp.objcpp; path = MVKVulkanAPIObject.mm; sourceTree = "<group>"; };
		A99C91012295FAC500A061DA /* MVKVulkanAPIObject.h */ = {isa = PBXFileReference; fileEncoding = 4; lastKnownFileType = sourcecode.c.h; path = MVKVulkanAPIObject.h; sourceTree = "<group>"; };
		A9AD67C72054DD6C00ED3C08 /* vulkan */ = {isa = PBXFileReference; lastKnownFileType = folder; path = vulkan; sourceTree = "<group>"; };
		A9B51BD2225E986A00AC74D2 /* MVKOSExtensions.mm */ = {isa = PBXFileReference; fileEncoding = 4; lastKnownFileType = sourcecode.cpp.objcpp; path = MVKOSExtensions.mm; sourceTree = "<group>"; };
		A9B51BD6225E986A00AC74D2 /* MVKOSExtensions.h */ = {isa = PBXFileReference; fileEncoding = 4; lastKnownFileType = sourcecode.c.h; path = MVKOSExtensions.h; sourceTree = "<group>"; };
		A9B8EE0A1A98D796009C5A02 /* libMoltenVK.a */ = {isa = PBXFileReference; explicitFileType = archive.ar; includeInIndex = 0; path = libMoltenVK.a; sourceTree = BUILT_PRODUCTS_DIR; };
		A9C83DCD24533E22003E5261 /* MVKCommandTypePools.def */ = {isa = PBXFileReference; explicitFileType = sourcecode.cpp.h; fileEncoding = 4; path = MVKCommandTypePools.def; sourceTree = "<group>"; };
		A9C86CB61C55B8350096CAF2 /* MoltenVKShaderConverter.xcodeproj */ = {isa = PBXFileReference; lastKnownFileType = "wrapper.pb-project"; name = MoltenVKShaderConverter.xcodeproj; path = ../MoltenVKShaderConverter/MoltenVKShaderConverter.xcodeproj; sourceTree = "<group>"; };
		A9C96DCE1DDC20C20053187F /* MVKMTLBufferAllocation.h */ = {isa = PBXFileReference; fileEncoding = 4; lastKnownFileType = sourcecode.c.h; path = MVKMTLBufferAllocation.h; sourceTree = "<group>"; };
		A9C96DCF1DDC20C20053187F /* MVKMTLBufferAllocation.mm */ = {isa = PBXFileReference; fileEncoding = 4; lastKnownFileType = sourcecode.cpp.objcpp; path = MVKMTLBufferAllocation.mm; sourceTree = "<group>"; };
		A9CBEE011B6299D800E45FDC /* libMoltenVK.a */ = {isa = PBXFileReference; explicitFileType = archive.ar; includeInIndex = 0; path = libMoltenVK.a; sourceTree = BUILT_PRODUCTS_DIR; };
		A9CEAAD1227378D400FAF779 /* mvk_datatypes.hpp */ = {isa = PBXFileReference; fileEncoding = 4; lastKnownFileType = sourcecode.cpp.h; path = mvk_datatypes.hpp; sourceTree = "<group>"; };
		A9DE1083200598C500F18F80 /* icd */ = {isa = PBXFileReference; lastKnownFileType = folder; path = icd; sourceTree = "<group>"; };
		A9E4B7881E1D8AF10046A4CE /* MVKMTLResourceBindings.h */ = {isa = PBXFileReference; fileEncoding = 4; lastKnownFileType = sourcecode.c.h; path = MVKMTLResourceBindings.h; sourceTree = "<group>"; };
		A9E53DCD2100B197002781DD /* MTLSamplerDescriptor+MoltenVK.m */ = {isa = PBXFileReference; fileEncoding = 4; lastKnownFileType = sourcecode.c.objc; path = "MTLSamplerDescriptor+MoltenVK.m"; sourceTree = "<group>"; };
		A9E53DD02100B197002781DD /* MTLTextureDescriptor+MoltenVK.h */ = {isa = PBXFileReference; fileEncoding = 4; lastKnownFileType = sourcecode.c.h; path = "MTLTextureDescriptor+MoltenVK.h"; sourceTree = "<group>"; };
		A9E53DD12100B197002781DD /* CAMetalLayer+MoltenVK.h */ = {isa = PBXFileReference; fileEncoding = 4; lastKnownFileType = sourcecode.c.h; path = "CAMetalLayer+MoltenVK.h"; sourceTree = "<group>"; };
		A9E53DD22100B197002781DD /* NSString+MoltenVK.h */ = {isa = PBXFileReference; fileEncoding = 4; lastKnownFileType = sourcecode.c.h; path = "NSString+MoltenVK.h"; sourceTree = "<group>"; };
		A9E53DD32100B197002781DD /* MTLSamplerDescriptor+MoltenVK.h */ = {isa = PBXFileReference; fileEncoding = 4; lastKnownFileType = sourcecode.c.h; path = "MTLSamplerDescriptor+MoltenVK.h"; sourceTree = "<group>"; };
		A9E53DD42100B197002781DD /* NSString+MoltenVK.mm */ = {isa = PBXFileReference; fileEncoding = 4; lastKnownFileType = sourcecode.cpp.objcpp; path = "NSString+MoltenVK.mm"; sourceTree = "<group>"; };
		A9E53DD52100B197002781DD /* MTLTextureDescriptor+MoltenVK.m */ = {isa = PBXFileReference; fileEncoding = 4; lastKnownFileType = sourcecode.c.objc; path = "MTLTextureDescriptor+MoltenVK.m"; sourceTree = "<group>"; };
		A9E53DD62100B197002781DD /* CAMetalLayer+MoltenVK.m */ = {isa = PBXFileReference; fileEncoding = 4; lastKnownFileType = sourcecode.c.objc; path = "CAMetalLayer+MoltenVK.m"; sourceTree = "<group>"; };
		A9E53DEE2100B302002781DD /* MTLRenderPassDescriptor+MoltenVK.h */ = {isa = PBXFileReference; fileEncoding = 4; lastKnownFileType = sourcecode.c.h; path = "MTLRenderPassDescriptor+MoltenVK.h"; sourceTree = "<group>"; };
		A9E53DF22100B302002781DD /* MTLRenderPassDescriptor+MoltenVK.m */ = {isa = PBXFileReference; fileEncoding = 4; lastKnownFileType = sourcecode.c.objc; path = "MTLRenderPassDescriptor+MoltenVK.m"; sourceTree = "<group>"; };
		A9E53DFA21064F84002781DD /* MTLRenderPipelineDescriptor+MoltenVK.m */ = {isa = PBXFileReference; fileEncoding = 4; lastKnownFileType = sourcecode.c.objc; path = "MTLRenderPipelineDescriptor+MoltenVK.m"; sourceTree = "<group>"; };
		A9E53DFE21064F84002781DD /* MTLRenderPipelineDescriptor+MoltenVK.h */ = {isa = PBXFileReference; fileEncoding = 4; lastKnownFileType = sourcecode.c.h; path = "MTLRenderPipelineDescriptor+MoltenVK.h"; sourceTree = "<group>"; };
		A9F0429D1FB4CF82009FCCB8 /* MVKCommonEnvironment.h */ = {isa = PBXFileReference; fileEncoding = 4; lastKnownFileType = sourcecode.c.h; path = MVKCommonEnvironment.h; sourceTree = "<group>"; };
		A9F0429E1FB4CF82009FCCB8 /* MVKLogging.h */ = {isa = PBXFileReference; fileEncoding = 4; lastKnownFileType = sourcecode.c.h; path = MVKLogging.h; sourceTree = "<group>"; };
		A9F2559121F96814008C7785 /* vulkan-portability */ = {isa = PBXFileReference; lastKnownFileType = folder; path = "vulkan-portability"; sourceTree = "<group>"; };
		A9F3D9D924732A4C00745190 /* MVKSmallVectorAllocator.h */ = {isa = PBXFileReference; fileEncoding = 4; lastKnownFileType = sourcecode.c.h; path = MVKSmallVectorAllocator.h; sourceTree = "<group>"; };
		A9F3D9DB24732A4D00745190 /* MVKSmallVector.h */ = {isa = PBXFileReference; fileEncoding = 4; lastKnownFileType = sourcecode.c.h; path = MVKSmallVector.h; sourceTree = "<group>"; };
/* End PBXFileReference section */

/* Begin PBXGroup section */
		A94FB7641C7DFB4800632CA3 /* MoltenVK */ = {
			isa = PBXGroup;
			children = (
				A94FB7651C7DFB4800632CA3 /* API */,
				A94FB76B1C7DFB4800632CA3 /* Commands */,
				A94FB77E1C7DFB4800632CA3 /* GPUObjects */,
				A94FB79F1C7DFB4800632CA3 /* Layers */,
				A9E53DCC2100B197002781DD /* OS */,
				A98149401FB6A3F7005F00B4 /* Utility */,
				A94FB7A81C7DFB4800632CA3 /* Vulkan */,
			);
			path = MoltenVK;
			sourceTree = "<group>";
		};
		A94FB7651C7DFB4800632CA3 /* API */ = {
			isa = PBXGroup;
			children = (
				A94FB7671C7DFB4800632CA3 /* mvk_datatypes.h */,
				A948BB7E1E51642700DE59F2 /* mvk_vulkan.h */,
				A94FB7691C7DFB4800632CA3 /* vk_mvk_moltenvk.h */,
			);
			path = API;
			sourceTree = "<group>";
		};
		A94FB76B1C7DFB4800632CA3 /* Commands */ = {
			isa = PBXGroup;
			children = (
				A99C90EC229455B200A061DA /* MVKCmdDebug.h */,
				A99C90ED229455B300A061DA /* MVKCmdDebug.mm */,
				A9096E5C1F81E16300DFBEA6 /* MVKCmdDispatch.h */,
				A9096E5D1F81E16300DFBEA6 /* MVKCmdDispatch.mm */,
				A94FB7741C7DFB4800632CA3 /* MVKCmdDraw.h */,
				A94FB7751C7DFB4800632CA3 /* MVKCmdDraw.mm */,
				A94FB76E1C7DFB4800632CA3 /* MVKCmdPipeline.h */,
				A94FB76F1C7DFB4800632CA3 /* MVKCmdPipeline.mm */,
				A94FB7701C7DFB4800632CA3 /* MVKCmdQueries.h */,
				A94FB7711C7DFB4800632CA3 /* MVKCmdQueries.mm */,
				A94FB7721C7DFB4800632CA3 /* MVKCmdRenderPass.h */,
				A94FB7731C7DFB4800632CA3 /* MVKCmdRenderPass.mm */,
				A94FB76C1C7DFB4800632CA3 /* MVKCmdTransfer.h */,
				A94FB76D1C7DFB4800632CA3 /* MVKCmdTransfer.mm */,
				A94FB7761C7DFB4800632CA3 /* MVKCommand.h */,
				A94FB7781C7DFB4800632CA3 /* MVKCommandBuffer.h */,
				A94FB7791C7DFB4800632CA3 /* MVKCommandBuffer.mm */,
				A95B7D671D3EE486003183D3 /* MVKCommandEncoderState.h */,
				A95B7D681D3EE486003183D3 /* MVKCommandEncoderState.mm */,
				A90C8DE81F45354D009CB32C /* MVKCommandEncodingPool.h */,
				A90C8DE91F45354D009CB32C /* MVKCommandEncodingPool.mm */,
				A94FB77C1C7DFB4800632CA3 /* MVKCommandPipelineStateFactoryShaderSource.h */,
				A94FB77A1C7DFB4800632CA3 /* MVKCommandPool.h */,
				A94FB77B1C7DFB4800632CA3 /* MVKCommandPool.mm */,
				A95870F61C90D29F009EB096 /* MVKCommandResourceFactory.h */,
				A95870F71C90D29F009EB096 /* MVKCommandResourceFactory.mm */,
				A9C83DCD24533E22003E5261 /* MVKCommandTypePools.def */,
				A9C96DCE1DDC20C20053187F /* MVKMTLBufferAllocation.h */,
				A9C96DCF1DDC20C20053187F /* MVKMTLBufferAllocation.mm */,
				A9E4B7881E1D8AF10046A4CE /* MVKMTLResourceBindings.h */,
			);
			path = Commands;
			sourceTree = "<group>";
		};
		A94FB77E1C7DFB4800632CA3 /* GPUObjects */ = {
			isa = PBXGroup;
			children = (
				A94FB77F1C7DFB4800632CA3 /* MVKBuffer.h */,
				A94FB7801C7DFB4800632CA3 /* MVKBuffer.mm */,
				A966A5DC23C535D000BBF9B4 /* MVKDescriptor.h */,
				A966A5DE23C535D000BBF9B4 /* MVKDescriptor.mm */,
				A94FB7811C7DFB4800632CA3 /* MVKDescriptorSet.h */,
				A94FB7821C7DFB4800632CA3 /* MVKDescriptorSet.mm */,
				A94FB7831C7DFB4800632CA3 /* MVKDevice.h */,
				A94FB7841C7DFB4800632CA3 /* MVKDevice.mm */,
				A94FB7851C7DFB4800632CA3 /* MVKDeviceMemory.h */,
				A94FB7861C7DFB4800632CA3 /* MVKDeviceMemory.mm */,
				A94FB7871C7DFB4800632CA3 /* MVKFramebuffer.h */,
				A94FB7881C7DFB4800632CA3 /* MVKFramebuffer.mm */,
				A94FB7891C7DFB4800632CA3 /* MVKImage.h */,
				A94FB78A1C7DFB4800632CA3 /* MVKImage.mm */,
				A94FB78B1C7DFB4800632CA3 /* MVKInstance.h */,
				A94FB78C1C7DFB4800632CA3 /* MVKInstance.mm */,
				A94FB78D1C7DFB4800632CA3 /* MVKPipeline.h */,
				A94FB78E1C7DFB4800632CA3 /* MVKPipeline.mm */,
				A9653FB724129C84005999D7 /* MVKPixelFormats.h */,
				A9653FB924129C84005999D7 /* MVKPixelFormats.mm */,
				A94FB78F1C7DFB4800632CA3 /* MVKQueryPool.h */,
				A94FB7901C7DFB4800632CA3 /* MVKQueryPool.mm */,
				A94FB7911C7DFB4800632CA3 /* MVKQueue.h */,
				A94FB7921C7DFB4800632CA3 /* MVKQueue.mm */,
				A94FB7931C7DFB4800632CA3 /* MVKRenderPass.h */,
				A94FB7941C7DFB4800632CA3 /* MVKRenderPass.mm */,
				A94FB7951C7DFB4800632CA3 /* MVKResource.h */,
				A94FB7961C7DFB4800632CA3 /* MVKResource.mm */,
				A94FB7971C7DFB4800632CA3 /* MVKShaderModule.h */,
				A94FB7981C7DFB4800632CA3 /* MVKShaderModule.mm */,
				A94FB7991C7DFB4800632CA3 /* MVKSurface.h */,
				A94FB79A1C7DFB4800632CA3 /* MVKSurface.mm */,
				A94FB79B1C7DFB4800632CA3 /* MVKSwapchain.h */,
				A94FB79C1C7DFB4800632CA3 /* MVKSwapchain.mm */,
				A94FB79D1C7DFB4800632CA3 /* MVKSync.h */,
				A94FB79E1C7DFB4800632CA3 /* MVKSync.mm */,
				A99C91012295FAC500A061DA /* MVKVulkanAPIObject.h */,
				A99C91002295FAC500A061DA /* MVKVulkanAPIObject.mm */,
			);
			path = GPUObjects;
			sourceTree = "<group>";
		};
		A94FB79F1C7DFB4800632CA3 /* Layers */ = {
			isa = PBXGroup;
			children = (
				45003E6F214AD4C900E989CB /* MVKExtensions.def */,
				A909F65A213B190600FCD6BE /* MVKExtensions.h */,
				A909F65E213B190700FCD6BE /* MVKExtensions.mm */,
				A94FB7A01C7DFB4800632CA3 /* MVKLayers.h */,
				A94FB7A11C7DFB4800632CA3 /* MVKLayers.mm */,
			);
			path = Layers;
			sourceTree = "<group>";
		};
		A94FB7A81C7DFB4800632CA3 /* Vulkan */ = {
			isa = PBXGroup;
			children = (
				A9CEAAD1227378D400FAF779 /* mvk_datatypes.hpp */,
				A94FB7A91C7DFB4800632CA3 /* mvk_datatypes.mm */,
				A94FB7AC1C7DFB4800632CA3 /* vk_mvk_moltenvk.mm */,
				A94FB7AD1C7DFB4800632CA3 /* vulkan.mm */,
			);
			path = Vulkan;
			sourceTree = "<group>";
		};
		A98149401FB6A3F7005F00B4 /* Utility */ = {
			isa = PBXGroup;
			children = (
				A98149421FB6A3F7005F00B4 /* MVKBaseObject.h */,
				A98149411FB6A3F7005F00B4 /* MVKBaseObject.mm */,
				4553AEFA2251617100E8EBCD /* MVKBlockObserver.h */,
				4553AEF62251617100E8EBCD /* MVKBlockObserver.m */,
				45557A4D21C9EFF3008868BD /* MVKCodec.cpp */,
				45557A5121C9EFF3008868BD /* MVKCodec.h */,
				45557A5721CD83C3008868BD /* MVKDXTnCodec.def */,
				A98149431FB6A3F7005F00B4 /* MVKEnvironment.h */,
				A98149451FB6A3F7005F00B4 /* MVKFoundation.cpp */,
				A98149441FB6A3F7005F00B4 /* MVKFoundation.h */,
				A98149461FB6A3F7005F00B4 /* MVKObjectPool.h */,
				A9F3D9DB24732A4D00745190 /* MVKSmallVector.h */,
				A9F3D9D924732A4C00745190 /* MVKSmallVectorAllocator.h */,
				83A4AD2521BD75570006C935 /* MVKVector.h */,
				83A4AD2921BD75570006C935 /* MVKVectorAllocator.h */,
				A98149491FB6A3F7005F00B4 /* MVKWatermark.h */,
				A981494A1FB6A3F7005F00B4 /* MVKWatermark.mm */,
				A981494B1FB6A3F7005F00B4 /* MVKWatermarkShaderSource.h */,
				A981494C1FB6A3F7005F00B4 /* MVKWatermarkTextureContent.h */,
			);
			path = Utility;
			sourceTree = "<group>";
		};
		A98149721FB6B565005F00B4 /* Products */ = {
			isa = PBXGroup;
			children = (
				A981497C1FB6B566005F00B4 /* MoltenVKShaderConverter */,
				A981497E1FB6B566005F00B4 /* libMoltenVKGLSLToSPIRVConverter.a */,
				2FEA0D1A249040CA00EEF3AD /* libMoltenVKGLSLToSPIRVConverter.a */,
				A98149801FB6B566005F00B4 /* libMoltenVKGLSLToSPIRVConverter.a */,
				A98149821FB6B566005F00B4 /* libMoltenVKSPIRVToMSLConverter.a */,
				2FEA0D1C249040CA00EEF3AD /* libMoltenVKSPIRVToMSLConverter.a */,
				A98149841FB6B566005F00B4 /* libMoltenVKSPIRVToMSLConverter.a */,
			);
			name = Products;
			sourceTree = "<group>";
		};
		A9AC84381D061E7000E2CA97 /* include */ = {
			isa = PBXGroup;
			children = (
				A9AD67C72054DD6C00ED3C08 /* vulkan */,
				A9F2559121F96814008C7785 /* vulkan-portability */,
			);
			path = include;
			sourceTree = "<group>";
		};
		A9E53DCC2100B197002781DD /* OS */ = {
			isa = PBXGroup;
			children = (
				A9E53DD12100B197002781DD /* CAMetalLayer+MoltenVK.h */,
				A9E53DD62100B197002781DD /* CAMetalLayer+MoltenVK.m */,
				A9E53DEE2100B302002781DD /* MTLRenderPassDescriptor+MoltenVK.h */,
				A9E53DF22100B302002781DD /* MTLRenderPassDescriptor+MoltenVK.m */,
				A9E53DFE21064F84002781DD /* MTLRenderPipelineDescriptor+MoltenVK.h */,
				A9E53DFA21064F84002781DD /* MTLRenderPipelineDescriptor+MoltenVK.m */,
				A9E53DD32100B197002781DD /* MTLSamplerDescriptor+MoltenVK.h */,
				A9E53DCD2100B197002781DD /* MTLSamplerDescriptor+MoltenVK.m */,
				A9E53DD02100B197002781DD /* MTLTextureDescriptor+MoltenVK.h */,
				A9E53DD52100B197002781DD /* MTLTextureDescriptor+MoltenVK.m */,
				A93E832E2121C5D3001FEBD4 /* MVKGPUCapture.h */,
				A93E83342121F0C8001FEBD4 /* MVKGPUCapture.mm */,
				A9E53DD22100B197002781DD /* NSString+MoltenVK.h */,
				A9E53DD42100B197002781DD /* NSString+MoltenVK.mm */,
			);
			path = OS;
			sourceTree = "<group>";
		};
		A9F0429B1FB4CF82009FCCB8 /* Common */ = {
			isa = PBXGroup;
			children = (
				A9F0429D1FB4CF82009FCCB8 /* MVKCommonEnvironment.h */,
				A9F0429E1FB4CF82009FCCB8 /* MVKLogging.h */,
				A9B51BD6225E986A00AC74D2 /* MVKOSExtensions.h */,
				A9B51BD2225E986A00AC74D2 /* MVKOSExtensions.mm */,
				A981496A1FB6A998005F00B4 /* MVKStrings.h */,
			);
			name = Common;
			path = ../Common;
			sourceTree = "<group>";
		};
		A9F55D24198BE6A7004EC31B = {
			isa = PBXGroup;
			children = (
				A94FB7641C7DFB4800632CA3 /* MoltenVK */,
				A9F0429B1FB4CF82009FCCB8 /* Common */,
				A9AC84381D061E7000E2CA97 /* include */,
				A9DE1083200598C500F18F80 /* icd */,
				A9C86CB61C55B8350096CAF2 /* MoltenVKShaderConverter.xcodeproj */,
				A9F55D2E198BE6A7004EC31B /* Products */,
			);
			sourceTree = "<group>";
		};
		A9F55D2E198BE6A7004EC31B /* Products */ = {
			isa = PBXGroup;
			children = (
				A9B8EE0A1A98D796009C5A02 /* libMoltenVK.a */,
				A9CBEE011B6299D800E45FDC /* libMoltenVK.a */,
				2FEA0ABA24902F9F00EEF3AD /* libMoltenVK.a */,
			);
			name = Products;
			sourceTree = "<group>";
		};
/* End PBXGroup section */

/* Begin PBXHeadersBuildPhase section */
		2FEA0A4024902F9F00EEF3AD /* Headers */ = {
			isa = PBXHeadersBuildPhase;
			buildActionMask = 2147483647;
			files = (
				2FEA0A4124902F9F00EEF3AD /* MVKExtensions.h in Headers */,
				2FEA0A4224902F9F00EEF3AD /* vk_mvk_moltenvk.h in Headers */,
				2FEA0A4324902F9F00EEF3AD /* mvk_datatypes.h in Headers */,
				2FEA0A4424902F9F00EEF3AD /* mvk_vulkan.h in Headers */,
				2FEA0A4524902F9F00EEF3AD /* MVKEnvironment.h in Headers */,
				2FEA0A4624902F9F00EEF3AD /* MVKSurface.h in Headers */,
				2FEA0A4724902F9F00EEF3AD /* MTLRenderPipelineDescriptor+MoltenVK.h in Headers */,
				2FEA0A4824902F9F00EEF3AD /* MVKInstance.h in Headers */,
				2FEA0A4924902F9F00EEF3AD /* MVKCommandResourceFactory.h in Headers */,
				2FEA0A4A24902F9F00EEF3AD /* MVKQueryPool.h in Headers */,
				2FEA0A4B24902F9F00EEF3AD /* MVKCommandEncoderState.h in Headers */,
				2FEA0A4C24902F9F00EEF3AD /* MVKCommandPipelineStateFactoryShaderSource.h in Headers */,
				2FEA0A4D24902F9F00EEF3AD /* MVKDescriptorSet.h in Headers */,
				2FEA0A4E24902F9F00EEF3AD /* NSString+MoltenVK.h in Headers */,
				2FEA0A4F24902F9F00EEF3AD /* CAMetalLayer+MoltenVK.h in Headers */,
				2FEA0A5024902F9F00EEF3AD /* MVKCodec.h in Headers */,
				2FEA0A5124902F9F00EEF3AD /* MVKRenderPass.h in Headers */,
				2FEA0A5224902F9F00EEF3AD /* MVKLogging.h in Headers */,
				2FEA0A5324902F9F00EEF3AD /* MVKQueue.h in Headers */,
				2FEA0A5424902F9F00EEF3AD /* MVKFramebuffer.h in Headers */,
				2FEA0A5524902F9F00EEF3AD /* MVKVectorAllocator.h in Headers */,
				2FEA0A5624902F9F00EEF3AD /* MVKWatermarkShaderSource.h in Headers */,
				2FEA0A5724902F9F00EEF3AD /* MTLSamplerDescriptor+MoltenVK.h in Headers */,
				2FEA0A5824902F9F00EEF3AD /* MVKSync.h in Headers */,
				2FEA0A5924902F9F00EEF3AD /* MVKDevice.h in Headers */,
				2FEA0A5A24902F9F00EEF3AD /* MVKSmallVector.h in Headers */,
				2FEA0A5B24902F9F00EEF3AD /* MVKVector.h in Headers */,
				2FEA0A5C24902F9F00EEF3AD /* MVKCommandPool.h in Headers */,
				2FEA0A5D24902F9F00EEF3AD /* MVKShaderModule.h in Headers */,
				2FEA0A5E24902F9F00EEF3AD /* MVKVulkanAPIObject.h in Headers */,
				2FEA0A5F24902F9F00EEF3AD /* MVKCmdQueries.h in Headers */,
				2FEA0A6024902F9F00EEF3AD /* MVKCommand.h in Headers */,
				2FEA0A6124902F9F00EEF3AD /* MVKBaseObject.h in Headers */,
				2FEA0A6224902F9F00EEF3AD /* MVKMTLBufferAllocation.h in Headers */,
				2FEA0A6324902F9F00EEF3AD /* MVKObjectPool.h in Headers */,
				2FEA0A6424902F9F00EEF3AD /* MVKSwapchain.h in Headers */,
				2FEA0A6524902F9F00EEF3AD /* MVKGPUCapture.h in Headers */,
				2FEA0A6624902F9F00EEF3AD /* MVKBuffer.h in Headers */,
				2FEA0A6724902F9F00EEF3AD /* MVKCommonEnvironment.h in Headers */,
				2FEA0A6824902F9F00EEF3AD /* MVKWatermark.h in Headers */,
				2FEA0A6924902F9F00EEF3AD /* MVKOSExtensions.h in Headers */,
				2FEA0A6A24902F9F00EEF3AD /* MVKCmdRenderPass.h in Headers */,
				2FEA0A6B24902F9F00EEF3AD /* MVKCmdPipeline.h in Headers */,
				2FEA0A6C24902F9F00EEF3AD /* MVKSmallVectorAllocator.h in Headers */,
				2FEA0A6D24902F9F00EEF3AD /* MVKPipeline.h in Headers */,
				2FEA0A6E24902F9F00EEF3AD /* MVKImage.h in Headers */,
				2FEA0A6F24902F9F00EEF3AD /* MVKBlockObserver.h in Headers */,
				2FEA0A7024902F9F00EEF3AD /* MVKCmdTransfer.h in Headers */,
				2FEA0A7124902F9F00EEF3AD /* MVKDescriptor.h in Headers */,
				2FEA0A7224902F9F00EEF3AD /* MVKCmdDraw.h in Headers */,
				2FEA0A7324902F9F00EEF3AD /* MVKCommandBuffer.h in Headers */,
				2FEA0A7424902F9F00EEF3AD /* MTLRenderPassDescriptor+MoltenVK.h in Headers */,
				2FEA0A7524902F9F00EEF3AD /* MVKCmdDebug.h in Headers */,
				2FEA0A7624902F9F00EEF3AD /* MVKWatermarkTextureContent.h in Headers */,
				2FEA0A7724902F9F00EEF3AD /* MVKFoundation.h in Headers */,
				2FEA0A7824902F9F00EEF3AD /* MVKDeviceMemory.h in Headers */,
				2FEA0A7924902F9F00EEF3AD /* MVKMTLResourceBindings.h in Headers */,
				2FEA0A7A24902F9F00EEF3AD /* MVKExtensions.def in Headers */,
				2FEA0A7B24902F9F00EEF3AD /* mvk_datatypes.hpp in Headers */,
				2FEA0A7C24902F9F00EEF3AD /* MVKCommandEncodingPool.h in Headers */,
				2FEA0A7D24902F9F00EEF3AD /* MVKResource.h in Headers */,
				2FEA0A7E24902F9F00EEF3AD /* MTLTextureDescriptor+MoltenVK.h in Headers */,
				2FEA0A7F24902F9F00EEF3AD /* MVKPixelFormats.h in Headers */,
				2FEA0A8024902F9F00EEF3AD /* MVKStrings.h in Headers */,
				2FEA0A8124902F9F00EEF3AD /* MVKLayers.h in Headers */,
			);
			runOnlyForDeploymentPostprocessing = 0;
		};
		A9B8EE071A98D796009C5A02 /* Headers */ = {
			isa = PBXHeadersBuildPhase;
			buildActionMask = 2147483647;
			files = (
				A909F65F213B190700FCD6BE /* MVKExtensions.h in Headers */,
				A94FB7B41C7DFB4800632CA3 /* vk_mvk_moltenvk.h in Headers */,
				A94FB7B01C7DFB4800632CA3 /* mvk_datatypes.h in Headers */,
				A948BB7F1E51642700DE59F2 /* mvk_vulkan.h in Headers */,
				A98149511FB6A3F7005F00B4 /* MVKEnvironment.h in Headers */,
				A94FB8101C7DFB4800632CA3 /* MVKSurface.h in Headers */,
				A9E53E0121064F84002781DD /* MTLRenderPipelineDescriptor+MoltenVK.h in Headers */,
				A94FB7F41C7DFB4800632CA3 /* MVKInstance.h in Headers */,
				A95870F81C90D29F009EB096 /* MVKCommandResourceFactory.h in Headers */,
				A94FB7FC1C7DFB4800632CA3 /* MVKQueryPool.h in Headers */,
				A95B7D691D3EE486003183D3 /* MVKCommandEncoderState.h in Headers */,
				A94FB7D81C7DFB4800632CA3 /* MVKCommandPipelineStateFactoryShaderSource.h in Headers */,
				A94FB7E01C7DFB4800632CA3 /* MVKDescriptorSet.h in Headers */,
				A9E53DE12100B197002781DD /* NSString+MoltenVK.h in Headers */,
				A9E53DDF2100B197002781DD /* CAMetalLayer+MoltenVK.h in Headers */,
				45557A5421C9EFF3008868BD /* MVKCodec.h in Headers */,
				A94FB8041C7DFB4800632CA3 /* MVKRenderPass.h in Headers */,
				A9F042A61FB4CF83009FCCB8 /* MVKLogging.h in Headers */,
				A94FB8001C7DFB4800632CA3 /* MVKQueue.h in Headers */,
				A94FB7EC1C7DFB4800632CA3 /* MVKFramebuffer.h in Headers */,
				83A4AD2C21BD75570006C935 /* MVKVectorAllocator.h in Headers */,
				A98149611FB6A3F7005F00B4 /* MVKWatermarkShaderSource.h in Headers */,
				A9E53DE32100B197002781DD /* MTLSamplerDescriptor+MoltenVK.h in Headers */,
				A94FB8181C7DFB4800632CA3 /* MVKSync.h in Headers */,
				A94FB7E41C7DFB4800632CA3 /* MVKDevice.h in Headers */,
				A9F3D9DE24732A4D00745190 /* MVKSmallVector.h in Headers */,
				83A4AD2A21BD75570006C935 /* MVKVector.h in Headers */,
				A94FB7D41C7DFB4800632CA3 /* MVKCommandPool.h in Headers */,
				A94FB80C1C7DFB4800632CA3 /* MVKShaderModule.h in Headers */,
				A99C91042295FAC600A061DA /* MVKVulkanAPIObject.h in Headers */,
				A94FB7C01C7DFB4800632CA3 /* MVKCmdQueries.h in Headers */,
				A94FB7CC1C7DFB4800632CA3 /* MVKCommand.h in Headers */,
				A981494F1FB6A3F7005F00B4 /* MVKBaseObject.h in Headers */,
				A9C96DD01DDC20C20053187F /* MVKMTLBufferAllocation.h in Headers */,
				A98149571FB6A3F7005F00B4 /* MVKObjectPool.h in Headers */,
				A94FB8141C7DFB4800632CA3 /* MVKSwapchain.h in Headers */,
				A93E832F2121C5D4001FEBD4 /* MVKGPUCapture.h in Headers */,
				A94FB7DC1C7DFB4800632CA3 /* MVKBuffer.h in Headers */,
				A9F042A41FB4CF83009FCCB8 /* MVKCommonEnvironment.h in Headers */,
				A981495D1FB6A3F7005F00B4 /* MVKWatermark.h in Headers */,
				A9B51BD9225E986A00AC74D2 /* MVKOSExtensions.h in Headers */,
				A94FB7C41C7DFB4800632CA3 /* MVKCmdRenderPass.h in Headers */,
				A94FB7BC1C7DFB4800632CA3 /* MVKCmdPipeline.h in Headers */,
				A9F3D9DC24732A4D00745190 /* MVKSmallVectorAllocator.h in Headers */,
				A94FB7F81C7DFB4800632CA3 /* MVKPipeline.h in Headers */,
				A94FB7F01C7DFB4800632CA3 /* MVKImage.h in Headers */,
				4553AEFD2251617100E8EBCD /* MVKBlockObserver.h in Headers */,
				A94FB7B81C7DFB4800632CA3 /* MVKCmdTransfer.h in Headers */,
				A966A5DF23C535D000BBF9B4 /* MVKDescriptor.h in Headers */,
				A94FB7C81C7DFB4800632CA3 /* MVKCmdDraw.h in Headers */,
				A94FB7D01C7DFB4800632CA3 /* MVKCommandBuffer.h in Headers */,
				A9E53DF32100B302002781DD /* MTLRenderPassDescriptor+MoltenVK.h in Headers */,
				A99C90EE229455B300A061DA /* MVKCmdDebug.h in Headers */,
				A98149631FB6A3F7005F00B4 /* MVKWatermarkTextureContent.h in Headers */,
				A98149531FB6A3F7005F00B4 /* MVKFoundation.h in Headers */,
				A94FB7E81C7DFB4800632CA3 /* MVKDeviceMemory.h in Headers */,
				A9E4B7891E1D8AF10046A4CE /* MVKMTLResourceBindings.h in Headers */,
				45003E73214AD4E500E989CB /* MVKExtensions.def in Headers */,
				A9CEAAD5227378D400FAF779 /* mvk_datatypes.hpp in Headers */,
				A90C8DEA1F45354D009CB32C /* MVKCommandEncodingPool.h in Headers */,
				A94FB8081C7DFB4800632CA3 /* MVKResource.h in Headers */,
				A9E53DDD2100B197002781DD /* MTLTextureDescriptor+MoltenVK.h in Headers */,
				A9653FBA24129C84005999D7 /* MVKPixelFormats.h in Headers */,
				A981496B1FB6A998005F00B4 /* MVKStrings.h in Headers */,
				A94FB81C1C7DFB4800632CA3 /* MVKLayers.h in Headers */,
			);
			runOnlyForDeploymentPostprocessing = 0;
		};
		A9CBED871B6299D800E45FDC /* Headers */ = {
			isa = PBXHeadersBuildPhase;
			buildActionMask = 2147483647;
			files = (
				A909F660213B190700FCD6BE /* MVKExtensions.h in Headers */,
				A94FB7B51C7DFB4800632CA3 /* vk_mvk_moltenvk.h in Headers */,
				A94FB7B11C7DFB4800632CA3 /* mvk_datatypes.h in Headers */,
				A948BB801E51642700DE59F2 /* mvk_vulkan.h in Headers */,
				A98149521FB6A3F7005F00B4 /* MVKEnvironment.h in Headers */,
				A94FB8111C7DFB4800632CA3 /* MVKSurface.h in Headers */,
				A9E53E0221064F84002781DD /* MTLRenderPipelineDescriptor+MoltenVK.h in Headers */,
				A94FB7F51C7DFB4800632CA3 /* MVKInstance.h in Headers */,
				A95870F91C90D29F009EB096 /* MVKCommandResourceFactory.h in Headers */,
				A94FB7FD1C7DFB4800632CA3 /* MVKQueryPool.h in Headers */,
				A95B7D6A1D3EE486003183D3 /* MVKCommandEncoderState.h in Headers */,
				A94FB7D91C7DFB4800632CA3 /* MVKCommandPipelineStateFactoryShaderSource.h in Headers */,
				A94FB7E11C7DFB4800632CA3 /* MVKDescriptorSet.h in Headers */,
				A9E53DE22100B197002781DD /* NSString+MoltenVK.h in Headers */,
				A9E53DE02100B197002781DD /* CAMetalLayer+MoltenVK.h in Headers */,
				45557A5521C9EFF3008868BD /* MVKCodec.h in Headers */,
				A94FB8051C7DFB4800632CA3 /* MVKRenderPass.h in Headers */,
				A9F042A71FB4CF83009FCCB8 /* MVKLogging.h in Headers */,
				A94FB8011C7DFB4800632CA3 /* MVKQueue.h in Headers */,
				A94FB7ED1C7DFB4800632CA3 /* MVKFramebuffer.h in Headers */,
				83A4AD2D21BD75570006C935 /* MVKVectorAllocator.h in Headers */,
				A98149621FB6A3F7005F00B4 /* MVKWatermarkShaderSource.h in Headers */,
				A9E53DE42100B197002781DD /* MTLSamplerDescriptor+MoltenVK.h in Headers */,
				A94FB8191C7DFB4800632CA3 /* MVKSync.h in Headers */,
				A94FB7E51C7DFB4800632CA3 /* MVKDevice.h in Headers */,
				A9F3D9DF24732A4D00745190 /* MVKSmallVector.h in Headers */,
				83A4AD2B21BD75570006C935 /* MVKVector.h in Headers */,
				A94FB7D51C7DFB4800632CA3 /* MVKCommandPool.h in Headers */,
				A94FB80D1C7DFB4800632CA3 /* MVKShaderModule.h in Headers */,
				A99C91052295FAC600A061DA /* MVKVulkanAPIObject.h in Headers */,
				A94FB7C11C7DFB4800632CA3 /* MVKCmdQueries.h in Headers */,
				A94FB7CD1C7DFB4800632CA3 /* MVKCommand.h in Headers */,
				A98149501FB6A3F7005F00B4 /* MVKBaseObject.h in Headers */,
				A9C96DD11DDC20C20053187F /* MVKMTLBufferAllocation.h in Headers */,
				A98149581FB6A3F7005F00B4 /* MVKObjectPool.h in Headers */,
				A94FB8151C7DFB4800632CA3 /* MVKSwapchain.h in Headers */,
				A93E83302121C5D4001FEBD4 /* MVKGPUCapture.h in Headers */,
				A94FB7DD1C7DFB4800632CA3 /* MVKBuffer.h in Headers */,
				A9F042A51FB4CF83009FCCB8 /* MVKCommonEnvironment.h in Headers */,
				A981495E1FB6A3F7005F00B4 /* MVKWatermark.h in Headers */,
				A9B51BDA225E986A00AC74D2 /* MVKOSExtensions.h in Headers */,
				A94FB7C51C7DFB4800632CA3 /* MVKCmdRenderPass.h in Headers */,
				A94FB7BD1C7DFB4800632CA3 /* MVKCmdPipeline.h in Headers */,
				A9F3D9DD24732A4D00745190 /* MVKSmallVectorAllocator.h in Headers */,
				A94FB7F91C7DFB4800632CA3 /* MVKPipeline.h in Headers */,
				A94FB7F11C7DFB4800632CA3 /* MVKImage.h in Headers */,
				4553AEFE2251617100E8EBCD /* MVKBlockObserver.h in Headers */,
				A94FB7B91C7DFB4800632CA3 /* MVKCmdTransfer.h in Headers */,
				A966A5E023C535D000BBF9B4 /* MVKDescriptor.h in Headers */,
				A94FB7C91C7DFB4800632CA3 /* MVKCmdDraw.h in Headers */,
				A94FB7D11C7DFB4800632CA3 /* MVKCommandBuffer.h in Headers */,
				A9E53DF42100B302002781DD /* MTLRenderPassDescriptor+MoltenVK.h in Headers */,
				A99C90EF229455B300A061DA /* MVKCmdDebug.h in Headers */,
				A98149641FB6A3F7005F00B4 /* MVKWatermarkTextureContent.h in Headers */,
				A98149541FB6A3F7005F00B4 /* MVKFoundation.h in Headers */,
				A94FB7E91C7DFB4800632CA3 /* MVKDeviceMemory.h in Headers */,
				A9E4B78A1E1D8AF10046A4CE /* MVKMTLResourceBindings.h in Headers */,
				45003E74214AD4E600E989CB /* MVKExtensions.def in Headers */,
				A9CEAAD6227378D400FAF779 /* mvk_datatypes.hpp in Headers */,
				A90C8DEB1F45354D009CB32C /* MVKCommandEncodingPool.h in Headers */,
				A94FB8091C7DFB4800632CA3 /* MVKResource.h in Headers */,
				A9E53DDE2100B197002781DD /* MTLTextureDescriptor+MoltenVK.h in Headers */,
				A9653FBB24129C84005999D7 /* MVKPixelFormats.h in Headers */,
				A981496C1FB6A998005F00B4 /* MVKStrings.h in Headers */,
				A94FB81D1C7DFB4800632CA3 /* MVKLayers.h in Headers */,
			);
			runOnlyForDeploymentPostprocessing = 0;
		};
/* End PBXHeadersBuildPhase section */

/* Begin PBXNativeTarget section */
		2FEA0A3B24902F9F00EEF3AD /* MoltenVK-tvOS */ = {
			isa = PBXNativeTarget;
			buildConfigurationList = 2FEA0AB724902F9F00EEF3AD /* Build configuration list for PBXNativeTarget "MoltenVK-tvOS" */;
			buildPhases = (
				A980A25D24C6288D007A8F6F /* Generate Version Header */,
				2FEA0A4024902F9F00EEF3AD /* Headers */,
				2FEA0A8224902F9F00EEF3AD /* Sources */,
				A9CBBFF124F89F79006D41EF /* Copy to Staging */,
				2FEA0AB524902F9F00EEF3AD /* Create Dynamic Library */,
			);
			buildRules = (
			);
			dependencies = (
				2F21D82D24983488009BEA5F /* PBXTargetDependency */,
				2F21D82F24983488009BEA5F /* PBXTargetDependency */,
			);
			name = "MoltenVK-tvOS";
			productName = MoltenVK;
			productReference = 2FEA0ABA24902F9F00EEF3AD /* libMoltenVK.a */;
			productType = "com.apple.product-type.library.static";
		};
		A9B8EE091A98D796009C5A02 /* MoltenVK-iOS */ = {
			isa = PBXNativeTarget;
			buildConfigurationList = A9B8EE1D1A98D796009C5A02 /* Build configuration list for PBXNativeTarget "MoltenVK-iOS" */;
			buildPhases = (
				A980A25B24C6283D007A8F6F /* Generate Version Header */,
				A9B8EE071A98D796009C5A02 /* Headers */,
				A9B8EE051A98D796009C5A02 /* Sources */,
				A9CBBFEF24F89F5F006D41EF /* Copy to Staging */,
				A9731FAD1EDDAE39006B7298 /* Create Dynamic Library */,
			);
			buildRules = (
			);
			dependencies = (
				A981499B1FB6B9CF005F00B4 /* PBXTargetDependency */,
				A96B8157227BF6FD008A772B /* PBXTargetDependency */,
			);
			name = "MoltenVK-iOS";
			productName = MoltenVK;
			productReference = A9B8EE0A1A98D796009C5A02 /* libMoltenVK.a */;
			productType = "com.apple.product-type.library.static";
		};
		A9CBED861B6299D800E45FDC /* MoltenVK-macOS */ = {
			isa = PBXNativeTarget;
			buildConfigurationList = A9CBEDFE1B6299D800E45FDC /* Build configuration list for PBXNativeTarget "MoltenVK-macOS" */;
			buildPhases = (
				A980A25E24C62895007A8F6F /* Generate Version Header */,
				A9CBED871B6299D800E45FDC /* Headers */,
				A9CBEDCE1B6299D800E45FDC /* Sources */,
				A9CBBFF224F89F87006D41EF /* Copy to Staging */,
				A93F47C91D7E389E002AF700 /* Create Dynamic Library */,
			);
			buildRules = (
			);
			dependencies = (
				A98149A41FB6B9EB005F00B4 /* PBXTargetDependency */,
				A96B8159227BF715008A772B /* PBXTargetDependency */,
			);
			name = "MoltenVK-macOS";
			productName = MoltenVK;
			productReference = A9CBEE011B6299D800E45FDC /* libMoltenVK.a */;
			productType = "com.apple.product-type.library.static";
		};
/* End PBXNativeTarget section */

/* Begin PBXProject section */
		A9F55D25198BE6A7004EC31B /* Project object */ = {
			isa = PBXProject;
			attributes = {
<<<<<<< HEAD
				LastUpgradeCheck = 1200;
=======
				LastUpgradeCheck = 1170;
>>>>>>> d1353632
				ORGANIZATIONNAME = "The Brenwill Workshop Ltd.";
				TargetAttributes = {
					A9B8EE091A98D796009C5A02 = {
						CreatedOnToolsVersion = 6.1.1;
						DevelopmentTeam = VU3TCKU48B;
					};
					A9CBED861B6299D800E45FDC = {
						DevelopmentTeam = VU3TCKU48B;
					};
				};
			};
			buildConfigurationList = A9F55D28198BE6A7004EC31B /* Build configuration list for PBXProject "MoltenVK" */;
			compatibilityVersion = "Xcode 8.0";
			developmentRegion = en;
			hasScannedForEncodings = 0;
			knownRegions = (
				en,
				Base,
			);
			mainGroup = A9F55D24198BE6A7004EC31B;
			productRefGroup = A9F55D2E198BE6A7004EC31B /* Products */;
			projectDirPath = "";
			projectReferences = (
				{
					ProductGroup = A98149721FB6B565005F00B4 /* Products */;
					ProjectRef = A9C86CB61C55B8350096CAF2 /* MoltenVKShaderConverter.xcodeproj */;
				},
			);
			projectRoot = "";
			targets = (
				A9B8EE091A98D796009C5A02 /* MoltenVK-iOS */,
				2FEA0A3B24902F9F00EEF3AD /* MoltenVK-tvOS */,
				A9CBED861B6299D800E45FDC /* MoltenVK-macOS */,
			);
		};
/* End PBXProject section */

/* Begin PBXReferenceProxy section */
		2FEA0D1A249040CA00EEF3AD /* libMoltenVKGLSLToSPIRVConverter.a */ = {
			isa = PBXReferenceProxy;
			fileType = archive.ar;
			path = libMoltenVKGLSLToSPIRVConverter.a;
			remoteRef = 2FEA0D19249040CA00EEF3AD /* PBXContainerItemProxy */;
			sourceTree = BUILT_PRODUCTS_DIR;
		};
		2FEA0D1C249040CA00EEF3AD /* libMoltenVKSPIRVToMSLConverter.a */ = {
			isa = PBXReferenceProxy;
			fileType = archive.ar;
			path = libMoltenVKSPIRVToMSLConverter.a;
			remoteRef = 2FEA0D1B249040CA00EEF3AD /* PBXContainerItemProxy */;
			sourceTree = BUILT_PRODUCTS_DIR;
		};
		A981497C1FB6B566005F00B4 /* MoltenVKShaderConverter */ = {
			isa = PBXReferenceProxy;
			fileType = "compiled.mach-o.executable";
			path = MoltenVKShaderConverter;
			remoteRef = A981497B1FB6B566005F00B4 /* PBXContainerItemProxy */;
			sourceTree = BUILT_PRODUCTS_DIR;
		};
		A981497E1FB6B566005F00B4 /* libMoltenVKGLSLToSPIRVConverter.a */ = {
			isa = PBXReferenceProxy;
			fileType = archive.ar;
			path = libMoltenVKGLSLToSPIRVConverter.a;
			remoteRef = A981497D1FB6B566005F00B4 /* PBXContainerItemProxy */;
			sourceTree = BUILT_PRODUCTS_DIR;
		};
		A98149801FB6B566005F00B4 /* libMoltenVKGLSLToSPIRVConverter.a */ = {
			isa = PBXReferenceProxy;
			fileType = archive.ar;
			path = libMoltenVKGLSLToSPIRVConverter.a;
			remoteRef = A981497F1FB6B566005F00B4 /* PBXContainerItemProxy */;
			sourceTree = BUILT_PRODUCTS_DIR;
		};
		A98149821FB6B566005F00B4 /* libMoltenVKSPIRVToMSLConverter.a */ = {
			isa = PBXReferenceProxy;
			fileType = archive.ar;
			path = libMoltenVKSPIRVToMSLConverter.a;
			remoteRef = A98149811FB6B566005F00B4 /* PBXContainerItemProxy */;
			sourceTree = BUILT_PRODUCTS_DIR;
		};
		A98149841FB6B566005F00B4 /* libMoltenVKSPIRVToMSLConverter.a */ = {
			isa = PBXReferenceProxy;
			fileType = archive.ar;
			path = libMoltenVKSPIRVToMSLConverter.a;
			remoteRef = A98149831FB6B566005F00B4 /* PBXContainerItemProxy */;
			sourceTree = BUILT_PRODUCTS_DIR;
		};
/* End PBXReferenceProxy section */

/* Begin PBXShellScriptBuildPhase section */
		2FEA0AB524902F9F00EEF3AD /* Create Dynamic Library */ = {
			isa = PBXShellScriptBuildPhase;
			buildActionMask = 2147483647;
			files = (
			);
			inputPaths = (
			);
			name = "Create Dynamic Library";
			outputPaths = (
			);
			runOnlyForDeploymentPostprocessing = 0;
			shellPath = /bin/sh;
			shellScript = ". \"${SRCROOT}/../Scripts/create_dylib_tvos.sh\"\n";
		};
		A93F47C91D7E389E002AF700 /* Create Dynamic Library */ = {
			isa = PBXShellScriptBuildPhase;
			buildActionMask = 2147483647;
			files = (
			);
			inputPaths = (
			);
			name = "Create Dynamic Library";
			outputPaths = (
			);
			runOnlyForDeploymentPostprocessing = 0;
			shellPath = /bin/sh;
			shellScript = ". \"${SRCROOT}/../Scripts/create_dylib_macos.sh\"\n";
		};
		A9731FAD1EDDAE39006B7298 /* Create Dynamic Library */ = {
			isa = PBXShellScriptBuildPhase;
			buildActionMask = 2147483647;
			files = (
			);
			inputPaths = (
			);
			name = "Create Dynamic Library";
			outputPaths = (
			);
			runOnlyForDeploymentPostprocessing = 0;
			shellPath = /bin/sh;
			shellScript = ". \"${SRCROOT}/../Scripts/create_dylib_ios.sh\"\n";
		};
		A980A25B24C6283D007A8F6F /* Generate Version Header */ = {
			isa = PBXShellScriptBuildPhase;
			buildActionMask = 2147483647;
			files = (
			);
			inputFileListPaths = (
			);
			inputPaths = (
			);
			name = "Generate Version Header";
			outputFileListPaths = (
			);
			outputPaths = (
			);
			runOnlyForDeploymentPostprocessing = 0;
			shellPath = /bin/sh;
			shellScript = "\"${SRCROOT}/../Scripts/gen_moltenvk_rev_hdr.sh\"\n";
		};
		A980A25D24C6288D007A8F6F /* Generate Version Header */ = {
			isa = PBXShellScriptBuildPhase;
			buildActionMask = 2147483647;
			files = (
			);
			inputFileListPaths = (
			);
			inputPaths = (
			);
			name = "Generate Version Header";
			outputFileListPaths = (
			);
			outputPaths = (
			);
			runOnlyForDeploymentPostprocessing = 0;
			shellPath = /bin/sh;
			shellScript = "\"${SRCROOT}/../Scripts/gen_moltenvk_rev_hdr.sh\"\n";
		};
		A980A25E24C62895007A8F6F /* Generate Version Header */ = {
			isa = PBXShellScriptBuildPhase;
			buildActionMask = 2147483647;
			files = (
			);
			inputFileListPaths = (
			);
			inputPaths = (
			);
			name = "Generate Version Header";
			outputFileListPaths = (
			);
			outputPaths = (
			);
			runOnlyForDeploymentPostprocessing = 0;
			shellPath = /bin/sh;
			shellScript = "\"${SRCROOT}/../Scripts/gen_moltenvk_rev_hdr.sh\"\n";
		};
		A9CBBFEF24F89F5F006D41EF /* Copy to Staging */ = {
			isa = PBXShellScriptBuildPhase;
			buildActionMask = 2147483647;
			files = (
			);
			inputFileListPaths = (
			);
			inputPaths = (
			);
			name = "Copy to Staging";
			outputFileListPaths = (
			);
			outputPaths = (
			);
			runOnlyForDeploymentPostprocessing = 0;
			shellPath = /bin/sh;
			shellScript = ". \"${SRCROOT}/../Scripts/copy_to_staging.sh\"\n";
		};
		A9CBBFF124F89F79006D41EF /* Copy to Staging */ = {
			isa = PBXShellScriptBuildPhase;
			buildActionMask = 2147483647;
			files = (
			);
			inputFileListPaths = (
			);
			inputPaths = (
			);
			name = "Copy to Staging";
			outputFileListPaths = (
			);
			outputPaths = (
			);
			runOnlyForDeploymentPostprocessing = 0;
			shellPath = /bin/sh;
			shellScript = ". \"${SRCROOT}/../Scripts/copy_to_staging.sh\"\n";
		};
		A9CBBFF224F89F87006D41EF /* Copy to Staging */ = {
			isa = PBXShellScriptBuildPhase;
			buildActionMask = 2147483647;
			files = (
			);
			inputFileListPaths = (
			);
			inputPaths = (
			);
			name = "Copy to Staging";
			outputFileListPaths = (
			);
			outputPaths = (
			);
			runOnlyForDeploymentPostprocessing = 0;
			shellPath = /bin/sh;
			shellScript = ". \"${SRCROOT}/../Scripts/copy_to_staging.sh\"\n\n";
		};
/* End PBXShellScriptBuildPhase section */

/* Begin PBXSourcesBuildPhase section */
		2FEA0A8224902F9F00EEF3AD /* Sources */ = {
			isa = PBXSourcesBuildPhase;
			buildActionMask = 2147483647;
			files = (
				2FEA0A8324902F9F00EEF3AD /* MVKBlockObserver.m in Sources */,
				2FEA0A8424902F9F00EEF3AD /* MTLRenderPipelineDescriptor+MoltenVK.m in Sources */,
				2FEA0A8524902F9F00EEF3AD /* MVKResource.mm in Sources */,
				2FEA0A8624902F9F00EEF3AD /* MVKDescriptorSet.mm in Sources */,
				2FEA0A8724902F9F00EEF3AD /* MVKVulkanAPIObject.mm in Sources */,
				2FEA0A8824902F9F00EEF3AD /* MTLTextureDescriptor+MoltenVK.m in Sources */,
				2FEA0A8924902F9F00EEF3AD /* MVKCommandResourceFactory.mm in Sources */,
				2FEA0A8A24902F9F00EEF3AD /* MVKCommandEncodingPool.mm in Sources */,
				2FEA0A8B24902F9F00EEF3AD /* MVKWatermark.mm in Sources */,
				2FEA0A8C24902F9F00EEF3AD /* MVKBaseObject.mm in Sources */,
				2FEA0A8D24902F9F00EEF3AD /* NSString+MoltenVK.mm in Sources */,
				2FEA0A8E24902F9F00EEF3AD /* vulkan.mm in Sources */,
				2FEA0A8F24902F9F00EEF3AD /* MVKSurface.mm in Sources */,
				2FEA0A9024902F9F00EEF3AD /* MVKQueryPool.mm in Sources */,
				2FEA0A9124902F9F00EEF3AD /* MVKInstance.mm in Sources */,
				2FEA0A9224902F9F00EEF3AD /* MVKDeviceMemory.mm in Sources */,
				2FEA0A9324902F9F00EEF3AD /* MVKImage.mm in Sources */,
				2FEA0A9424902F9F00EEF3AD /* MVKCommandPool.mm in Sources */,
				2FEA0A9524902F9F00EEF3AD /* MVKCmdDraw.mm in Sources */,
				2FEA0A9624902F9F00EEF3AD /* MVKCommandBuffer.mm in Sources */,
				2FEA0A9724902F9F00EEF3AD /* MVKCmdRenderPass.mm in Sources */,
				2FEA0A9824902F9F00EEF3AD /* MVKBuffer.mm in Sources */,
				2FEA0A9924902F9F00EEF3AD /* mvk_datatypes.mm in Sources */,
				2FEA0A9A24902F9F00EEF3AD /* MVKExtensions.mm in Sources */,
				2FEA0A9B24902F9F00EEF3AD /* MVKFoundation.cpp in Sources */,
				2FEA0A9C24902F9F00EEF3AD /* MVKPixelFormats.mm in Sources */,
				2FEA0A9D24902F9F00EEF3AD /* MVKDevice.mm in Sources */,
				2FEA0A9E24902F9F00EEF3AD /* MTLRenderPassDescriptor+MoltenVK.m in Sources */,
				2FEA0A9F24902F9F00EEF3AD /* MVKDescriptor.mm in Sources */,
				2FEA0AA024902F9F00EEF3AD /* MVKPipeline.mm in Sources */,
				2FEA0AA124902F9F00EEF3AD /* MVKQueue.mm in Sources */,
				2FEA0AA224902F9F00EEF3AD /* MTLSamplerDescriptor+MoltenVK.m in Sources */,
				2FEA0AA324902F9F00EEF3AD /* MVKRenderPass.mm in Sources */,
				2FEA0AA424902F9F00EEF3AD /* MVKCmdTransfer.mm in Sources */,
				2FEA0AA524902F9F00EEF3AD /* MVKCmdQueries.mm in Sources */,
				2FEA0AA624902F9F00EEF3AD /* vk_mvk_moltenvk.mm in Sources */,
				2FEA0AA724902F9F00EEF3AD /* MVKSwapchain.mm in Sources */,
				2FEA0AA824902F9F00EEF3AD /* MVKCommandEncoderState.mm in Sources */,
				2FEA0AA924902F9F00EEF3AD /* MVKGPUCapture.mm in Sources */,
				2FEA0AAA24902F9F00EEF3AD /* MVKOSExtensions.mm in Sources */,
				2FEA0AAB24902F9F00EEF3AD /* MVKShaderModule.mm in Sources */,
				2FEA0AAC24902F9F00EEF3AD /* MVKSync.mm in Sources */,
				2FEA0AAD24902F9F00EEF3AD /* MVKCodec.cpp in Sources */,
				2FEA0AAE24902F9F00EEF3AD /* MVKCmdPipeline.mm in Sources */,
				2FEA0AAF24902F9F00EEF3AD /* MVKLayers.mm in Sources */,
				2FEA0AB024902F9F00EEF3AD /* MVKFramebuffer.mm in Sources */,
				2FEA0AB124902F9F00EEF3AD /* MVKMTLBufferAllocation.mm in Sources */,
				2FEA0AB224902F9F00EEF3AD /* CAMetalLayer+MoltenVK.m in Sources */,
				2FEA0AB324902F9F00EEF3AD /* MVKCmdDispatch.mm in Sources */,
				2FEA0AB424902F9F00EEF3AD /* MVKCmdDebug.mm in Sources */,
			);
			runOnlyForDeploymentPostprocessing = 0;
		};
		A9B8EE051A98D796009C5A02 /* Sources */ = {
			isa = PBXSourcesBuildPhase;
			buildActionMask = 2147483647;
			files = (
				4553AEFB2251617100E8EBCD /* MVKBlockObserver.m in Sources */,
				A9E53DFF21064F84002781DD /* MTLRenderPipelineDescriptor+MoltenVK.m in Sources */,
				A94FB80A1C7DFB4800632CA3 /* MVKResource.mm in Sources */,
				A94FB7E21C7DFB4800632CA3 /* MVKDescriptorSet.mm in Sources */,
				A99C91022295FAC600A061DA /* MVKVulkanAPIObject.mm in Sources */,
				A9E53DE72100B197002781DD /* MTLTextureDescriptor+MoltenVK.m in Sources */,
				A95870FA1C90D29F009EB096 /* MVKCommandResourceFactory.mm in Sources */,
				A90C8DEC1F45354D009CB32C /* MVKCommandEncodingPool.mm in Sources */,
				A981495F1FB6A3F7005F00B4 /* MVKWatermark.mm in Sources */,
				A981494D1FB6A3F7005F00B4 /* MVKBaseObject.mm in Sources */,
				A9E53DE52100B197002781DD /* NSString+MoltenVK.mm in Sources */,
				A94FB8321C7DFB4800632CA3 /* vulkan.mm in Sources */,
				A94FB8121C7DFB4800632CA3 /* MVKSurface.mm in Sources */,
				A94FB7FE1C7DFB4800632CA3 /* MVKQueryPool.mm in Sources */,
				A94FB7F61C7DFB4800632CA3 /* MVKInstance.mm in Sources */,
				A94FB7EA1C7DFB4800632CA3 /* MVKDeviceMemory.mm in Sources */,
				A94FB7F21C7DFB4800632CA3 /* MVKImage.mm in Sources */,
				A94FB7D61C7DFB4800632CA3 /* MVKCommandPool.mm in Sources */,
				A94FB7CA1C7DFB4800632CA3 /* MVKCmdDraw.mm in Sources */,
				A94FB7D21C7DFB4800632CA3 /* MVKCommandBuffer.mm in Sources */,
				A94FB7C61C7DFB4800632CA3 /* MVKCmdRenderPass.mm in Sources */,
				A94FB7DE1C7DFB4800632CA3 /* MVKBuffer.mm in Sources */,
				A94FB82A1C7DFB4800632CA3 /* mvk_datatypes.mm in Sources */,
				A909F661213B190700FCD6BE /* MVKExtensions.mm in Sources */,
				A98149551FB6A3F7005F00B4 /* MVKFoundation.cpp in Sources */,
				A9653FBC24129C84005999D7 /* MVKPixelFormats.mm in Sources */,
				A94FB7E61C7DFB4800632CA3 /* MVKDevice.mm in Sources */,
				A9E53DF52100B302002781DD /* MTLRenderPassDescriptor+MoltenVK.m in Sources */,
				A966A5E123C535D000BBF9B4 /* MVKDescriptor.mm in Sources */,
				A94FB7FA1C7DFB4800632CA3 /* MVKPipeline.mm in Sources */,
				A94FB8021C7DFB4800632CA3 /* MVKQueue.mm in Sources */,
				A9E53DD72100B197002781DD /* MTLSamplerDescriptor+MoltenVK.m in Sources */,
				A94FB8061C7DFB4800632CA3 /* MVKRenderPass.mm in Sources */,
				A94FB7BA1C7DFB4800632CA3 /* MVKCmdTransfer.mm in Sources */,
				A94FB7C21C7DFB4800632CA3 /* MVKCmdQueries.mm in Sources */,
				A94FB8301C7DFB4800632CA3 /* vk_mvk_moltenvk.mm in Sources */,
				A94FB8161C7DFB4800632CA3 /* MVKSwapchain.mm in Sources */,
				A95B7D6B1D3EE486003183D3 /* MVKCommandEncoderState.mm in Sources */,
				A93E83352121F0C8001FEBD4 /* MVKGPUCapture.mm in Sources */,
				A9B51BD7225E986A00AC74D2 /* MVKOSExtensions.mm in Sources */,
				A94FB80E1C7DFB4800632CA3 /* MVKShaderModule.mm in Sources */,
				A94FB81A1C7DFB4800632CA3 /* MVKSync.mm in Sources */,
				45557A5221C9EFF3008868BD /* MVKCodec.cpp in Sources */,
				A94FB7BE1C7DFB4800632CA3 /* MVKCmdPipeline.mm in Sources */,
				A94FB81E1C7DFB4800632CA3 /* MVKLayers.mm in Sources */,
				A94FB7EE1C7DFB4800632CA3 /* MVKFramebuffer.mm in Sources */,
				A9C96DD21DDC20C20053187F /* MVKMTLBufferAllocation.mm in Sources */,
				A9E53DE92100B197002781DD /* CAMetalLayer+MoltenVK.m in Sources */,
				A9096E5E1F81E16300DFBEA6 /* MVKCmdDispatch.mm in Sources */,
				A99C90F0229455B300A061DA /* MVKCmdDebug.mm in Sources */,
			);
			runOnlyForDeploymentPostprocessing = 0;
		};
		A9CBEDCE1B6299D800E45FDC /* Sources */ = {
			isa = PBXSourcesBuildPhase;
			buildActionMask = 2147483647;
			files = (
				4553AEFC2251617100E8EBCD /* MVKBlockObserver.m in Sources */,
				A9E53E0021064F84002781DD /* MTLRenderPipelineDescriptor+MoltenVK.m in Sources */,
				A94FB80B1C7DFB4800632CA3 /* MVKResource.mm in Sources */,
				A94FB7E31C7DFB4800632CA3 /* MVKDescriptorSet.mm in Sources */,
				A99C91032295FAC600A061DA /* MVKVulkanAPIObject.mm in Sources */,
				A9E53DE82100B197002781DD /* MTLTextureDescriptor+MoltenVK.m in Sources */,
				A95870FB1C90D29F009EB096 /* MVKCommandResourceFactory.mm in Sources */,
				A90C8DED1F45354D009CB32C /* MVKCommandEncodingPool.mm in Sources */,
				A98149601FB6A3F7005F00B4 /* MVKWatermark.mm in Sources */,
				A981494E1FB6A3F7005F00B4 /* MVKBaseObject.mm in Sources */,
				A9E53DE62100B197002781DD /* NSString+MoltenVK.mm in Sources */,
				A94FB8331C7DFB4800632CA3 /* vulkan.mm in Sources */,
				A94FB8131C7DFB4800632CA3 /* MVKSurface.mm in Sources */,
				A94FB7FF1C7DFB4800632CA3 /* MVKQueryPool.mm in Sources */,
				A94FB7F71C7DFB4800632CA3 /* MVKInstance.mm in Sources */,
				A94FB7EB1C7DFB4800632CA3 /* MVKDeviceMemory.mm in Sources */,
				A94FB7F31C7DFB4800632CA3 /* MVKImage.mm in Sources */,
				A94FB7D71C7DFB4800632CA3 /* MVKCommandPool.mm in Sources */,
				A94FB7CB1C7DFB4800632CA3 /* MVKCmdDraw.mm in Sources */,
				A94FB7D31C7DFB4800632CA3 /* MVKCommandBuffer.mm in Sources */,
				A94FB7C71C7DFB4800632CA3 /* MVKCmdRenderPass.mm in Sources */,
				A94FB7DF1C7DFB4800632CA3 /* MVKBuffer.mm in Sources */,
				A94FB82B1C7DFB4800632CA3 /* mvk_datatypes.mm in Sources */,
				A909F662213B190700FCD6BE /* MVKExtensions.mm in Sources */,
				A98149561FB6A3F7005F00B4 /* MVKFoundation.cpp in Sources */,
				A9653FBD24129C84005999D7 /* MVKPixelFormats.mm in Sources */,
				A94FB7E71C7DFB4800632CA3 /* MVKDevice.mm in Sources */,
				A9E53DF62100B302002781DD /* MTLRenderPassDescriptor+MoltenVK.m in Sources */,
				A966A5E223C535D000BBF9B4 /* MVKDescriptor.mm in Sources */,
				A94FB7FB1C7DFB4800632CA3 /* MVKPipeline.mm in Sources */,
				A94FB8031C7DFB4800632CA3 /* MVKQueue.mm in Sources */,
				A9E53DD82100B197002781DD /* MTLSamplerDescriptor+MoltenVK.m in Sources */,
				A94FB8071C7DFB4800632CA3 /* MVKRenderPass.mm in Sources */,
				A94FB7BB1C7DFB4800632CA3 /* MVKCmdTransfer.mm in Sources */,
				A94FB7C31C7DFB4800632CA3 /* MVKCmdQueries.mm in Sources */,
				A94FB8311C7DFB4800632CA3 /* vk_mvk_moltenvk.mm in Sources */,
				A94FB8171C7DFB4800632CA3 /* MVKSwapchain.mm in Sources */,
				A95B7D6C1D3EE486003183D3 /* MVKCommandEncoderState.mm in Sources */,
				A93E83362121F0C8001FEBD4 /* MVKGPUCapture.mm in Sources */,
				A9B51BD8225E986A00AC74D2 /* MVKOSExtensions.mm in Sources */,
				A94FB80F1C7DFB4800632CA3 /* MVKShaderModule.mm in Sources */,
				A94FB81B1C7DFB4800632CA3 /* MVKSync.mm in Sources */,
				45557A5321C9EFF3008868BD /* MVKCodec.cpp in Sources */,
				A94FB7BF1C7DFB4800632CA3 /* MVKCmdPipeline.mm in Sources */,
				A94FB81F1C7DFB4800632CA3 /* MVKLayers.mm in Sources */,
				A94FB7EF1C7DFB4800632CA3 /* MVKFramebuffer.mm in Sources */,
				A9C96DD31DDC20C20053187F /* MVKMTLBufferAllocation.mm in Sources */,
				A9E53DEA2100B197002781DD /* CAMetalLayer+MoltenVK.m in Sources */,
				A9096E5F1F81E16300DFBEA6 /* MVKCmdDispatch.mm in Sources */,
				A99C90F1229455B300A061DA /* MVKCmdDebug.mm in Sources */,
			);
			runOnlyForDeploymentPostprocessing = 0;
		};
/* End PBXSourcesBuildPhase section */

/* Begin PBXTargetDependency section */
		2F21D82D24983488009BEA5F /* PBXTargetDependency */ = {
			isa = PBXTargetDependency;
			name = "MoltenVKGLSLToSPIRVConverter-tvOS";
			targetProxy = 2F21D82C24983488009BEA5F /* PBXContainerItemProxy */;
		};
		2F21D82F24983488009BEA5F /* PBXTargetDependency */ = {
			isa = PBXTargetDependency;
			name = "MoltenVKSPIRVToMSLConverter-tvOS";
			targetProxy = 2F21D82E24983488009BEA5F /* PBXContainerItemProxy */;
		};
		A96B8157227BF6FD008A772B /* PBXTargetDependency */ = {
			isa = PBXTargetDependency;
			name = "MoltenVKGLSLToSPIRVConverter-iOS";
			targetProxy = A96B8156227BF6FD008A772B /* PBXContainerItemProxy */;
		};
		A96B8159227BF715008A772B /* PBXTargetDependency */ = {
			isa = PBXTargetDependency;
			name = "MoltenVKGLSLToSPIRVConverter-macOS";
			targetProxy = A96B8158227BF715008A772B /* PBXContainerItemProxy */;
		};
		A981499B1FB6B9CF005F00B4 /* PBXTargetDependency */ = {
			isa = PBXTargetDependency;
			name = "MVKSPIRVToMSLConverter-iOS";
			targetProxy = A981499A1FB6B9CF005F00B4 /* PBXContainerItemProxy */;
		};
		A98149A41FB6B9EB005F00B4 /* PBXTargetDependency */ = {
			isa = PBXTargetDependency;
			name = "MVKSPIRVToMSLConverter-macOS";
			targetProxy = A98149A31FB6B9EB005F00B4 /* PBXContainerItemProxy */;
		};
/* End PBXTargetDependency section */

/* Begin XCBuildConfiguration section */
		2FEA0AB824902F9F00EEF3AD /* Debug */ = {
			isa = XCBuildConfiguration;
			buildSettings = {
				SDKROOT = appletvos;
				TVOS_DEPLOYMENT_TARGET = 9.0;
			};
			name = Debug;
		};
		2FEA0AB924902F9F00EEF3AD /* Release */ = {
			isa = XCBuildConfiguration;
			buildSettings = {
				SDKROOT = appletvos;
				TVOS_DEPLOYMENT_TARGET = 9.0;
			};
			name = Release;
		};
		A9B8EE1E1A98D796009C5A02 /* Debug */ = {
			isa = XCBuildConfiguration;
			buildSettings = {
				IPHONEOS_DEPLOYMENT_TARGET = 9.0;
				SDKROOT = iphoneos;
			};
			name = Debug;
		};
		A9B8EE1F1A98D796009C5A02 /* Release */ = {
			isa = XCBuildConfiguration;
			buildSettings = {
				IPHONEOS_DEPLOYMENT_TARGET = 9.0;
				SDKROOT = iphoneos;
			};
			name = Release;
		};
		A9CBEDFF1B6299D800E45FDC /* Debug */ = {
			isa = XCBuildConfiguration;
			buildSettings = {
				MACOSX_DEPLOYMENT_TARGET = 10.11;
				SDKROOT = macosx;
			};
			name = Debug;
		};
		A9CBEE001B6299D800E45FDC /* Release */ = {
			isa = XCBuildConfiguration;
			buildSettings = {
				MACOSX_DEPLOYMENT_TARGET = 10.11;
				SDKROOT = macosx;
			};
			name = Release;
		};
		A9F55D3F198BE6A8004EC31B /* Debug */ = {
			isa = XCBuildConfiguration;
			buildSettings = {
				ALWAYS_SEARCH_USER_PATHS = NO;
				ARCHS = "$(ARCHS_STANDARD_64_BIT)";
				BITCODE_GENERATION_MODE = marker;
				CLANG_CXX_LANGUAGE_STANDARD = "c++0x";
				CLANG_CXX_LIBRARY = "libc++";
				CLANG_ENABLE_MODULES = NO;
				CLANG_WARN_BOOL_CONVERSION = YES;
				CLANG_WARN_CONSTANT_CONVERSION = YES;
				CLANG_WARN_CXX0X_EXTENSIONS = YES;
				CLANG_WARN_DIRECT_OBJC_ISA_USAGE = YES_ERROR;
				CLANG_WARN_EMPTY_BODY = YES;
				CLANG_WARN_ENUM_CONVERSION = YES;
				CLANG_WARN_INFINITE_RECURSION = YES;
				CLANG_WARN_INT_CONVERSION = YES;
				CLANG_WARN_OBJC_IMPLICIT_RETAIN_SELF = YES;
				CLANG_WARN_OBJC_ROOT_CLASS = YES_ERROR;
				CLANG_WARN_SUSPICIOUS_IMPLICIT_CONVERSION = NO;
				CLANG_WARN_SUSPICIOUS_MOVE = YES;
				CLANG_WARN_UNGUARDED_AVAILABILITY = NO;
				CLANG_WARN_UNREACHABLE_CODE = YES;
				CLANG_WARN__DUPLICATE_METHOD_MATCH = YES;
				COPY_PHASE_STRIP = NO;
				DEVELOPMENT_TEAM = "";
				ENABLE_STRICT_OBJC_MSGSEND = YES;
				ENABLE_TESTABILITY = YES;
				"EXCLUDED_ARCHS[sdk=appletvos*]" = arm64e;
				"EXCLUDED_ARCHS[sdk=appletvsimulator*]" = arm64;
				"EXCLUDED_ARCHS[sdk=iphoneos*]" = arm64e;
				"EXCLUDED_ARCHS[sdk=iphonesimulator*]" = arm64;
				"EXCLUDED_ARCHS[sdk=macosx*]" = arm64;
				GCC_INLINES_ARE_PRIVATE_EXTERN = YES;
				GCC_NO_COMMON_BLOCKS = YES;
				GCC_OPTIMIZATION_LEVEL = 0;
				GCC_PREPROCESSOR_DEFINITIONS = (
					"DEBUG=1",
					"SPIRV_CROSS_NAMESPACE_OVERRIDE=MVK_spirv_cross",
				);
				GCC_SYMBOLS_PRIVATE_EXTERN = YES;
				GCC_WARN_64_TO_32_BIT_CONVERSION = YES;
				GCC_WARN_ABOUT_MISSING_FIELD_INITIALIZERS = YES;
				GCC_WARN_ABOUT_MISSING_PROTOTYPES = YES;
				GCC_WARN_ABOUT_RETURN_TYPE = YES;
				GCC_WARN_HIDDEN_VIRTUAL_FUNCTIONS = YES;
				GCC_WARN_NON_VIRTUAL_DESTRUCTOR = YES;
				GCC_WARN_SHADOW = YES;
				GCC_WARN_UNDECLARED_SELECTOR = YES;
				GCC_WARN_UNINITIALIZED_AUTOS = YES_AGGRESSIVE;
				GCC_WARN_UNUSED_FUNCTION = YES;
				GCC_WARN_UNUSED_VARIABLE = YES;
				GENERATE_MASTER_OBJECT_FILE = YES;
				HEADER_SEARCH_PATHS = (
					"\"$(SRCROOT)/include\"",
					"\"$(SRCROOT)/../MoltenVKShaderConverter\"",
					"\"$(SRCROOT)/../External/cereal/include\"",
					"\"${BUILT_PRODUCTS_DIR}\"",
				);
				MACH_O_TYPE = staticlib;
				MTL_ENABLE_DEBUG_INFO = YES;
				ONLY_ACTIVE_ARCH = YES;
				PRELINK_LIBS = "${CONFIGURATION_BUILD_DIR}/libMoltenVKSPIRVToMSLConverter.a ${CONFIGURATION_BUILD_DIR}/libMoltenVKGLSLToSPIRVConverter.a";
				PRODUCT_NAME = MoltenVK;
				SKIP_INSTALL = YES;
			};
			name = Debug;
		};
		A9F55D40198BE6A8004EC31B /* Release */ = {
			isa = XCBuildConfiguration;
			buildSettings = {
				ALWAYS_SEARCH_USER_PATHS = NO;
				ARCHS = "$(ARCHS_STANDARD_64_BIT)";
				BITCODE_GENERATION_MODE = bitcode;
				CLANG_CXX_LANGUAGE_STANDARD = "c++0x";
				CLANG_CXX_LIBRARY = "libc++";
				CLANG_ENABLE_MODULES = NO;
				CLANG_WARN_BOOL_CONVERSION = YES;
				CLANG_WARN_CONSTANT_CONVERSION = YES;
				CLANG_WARN_CXX0X_EXTENSIONS = YES;
				CLANG_WARN_DIRECT_OBJC_ISA_USAGE = YES_ERROR;
				CLANG_WARN_EMPTY_BODY = YES;
				CLANG_WARN_ENUM_CONVERSION = YES;
				CLANG_WARN_INFINITE_RECURSION = YES;
				CLANG_WARN_INT_CONVERSION = YES;
				CLANG_WARN_OBJC_IMPLICIT_RETAIN_SELF = YES;
				CLANG_WARN_OBJC_ROOT_CLASS = YES_ERROR;
				CLANG_WARN_SUSPICIOUS_IMPLICIT_CONVERSION = NO;
				CLANG_WARN_SUSPICIOUS_MOVE = YES;
				CLANG_WARN_UNGUARDED_AVAILABILITY = NO;
				CLANG_WARN_UNREACHABLE_CODE = YES;
				CLANG_WARN__DUPLICATE_METHOD_MATCH = YES;
				COPY_PHASE_STRIP = YES;
				DEVELOPMENT_TEAM = "";
				ENABLE_NS_ASSERTIONS = NO;
				ENABLE_STRICT_OBJC_MSGSEND = YES;
				"EXCLUDED_ARCHS[sdk=appletvos*]" = arm64e;
				"EXCLUDED_ARCHS[sdk=appletvsimulator*]" = arm64;
				"EXCLUDED_ARCHS[sdk=iphoneos*]" = arm64e;
				"EXCLUDED_ARCHS[sdk=iphonesimulator*]" = arm64;
				"EXCLUDED_ARCHS[sdk=macosx*]" = arm64;
				GCC_GENERATE_DEBUGGING_SYMBOLS = NO;
				GCC_INLINES_ARE_PRIVATE_EXTERN = YES;
				GCC_NO_COMMON_BLOCKS = YES;
				GCC_OPTIMIZATION_LEVEL = fast;
				GCC_PREPROCESSOR_DEFINITIONS = "SPIRV_CROSS_NAMESPACE_OVERRIDE=MVK_spirv_cross";
				GCC_SYMBOLS_PRIVATE_EXTERN = YES;
				GCC_WARN_64_TO_32_BIT_CONVERSION = YES;
				GCC_WARN_ABOUT_MISSING_FIELD_INITIALIZERS = YES;
				GCC_WARN_ABOUT_MISSING_PROTOTYPES = YES;
				GCC_WARN_ABOUT_RETURN_TYPE = YES;
				GCC_WARN_HIDDEN_VIRTUAL_FUNCTIONS = YES;
				GCC_WARN_NON_VIRTUAL_DESTRUCTOR = YES;
				GCC_WARN_SHADOW = YES;
				GCC_WARN_UNDECLARED_SELECTOR = YES;
				GCC_WARN_UNINITIALIZED_AUTOS = YES_AGGRESSIVE;
				GCC_WARN_UNUSED_FUNCTION = YES;
				GCC_WARN_UNUSED_VARIABLE = YES;
				GENERATE_MASTER_OBJECT_FILE = YES;
				HEADER_SEARCH_PATHS = (
					"\"$(SRCROOT)/include\"",
					"\"$(SRCROOT)/../MoltenVKShaderConverter\"",
					"\"$(SRCROOT)/../External/cereal/include\"",
					"\"${BUILT_PRODUCTS_DIR}\"",
				);
				MACH_O_TYPE = staticlib;
				MTL_ENABLE_DEBUG_INFO = NO;
				PRELINK_LIBS = "${CONFIGURATION_BUILD_DIR}/libMoltenVKSPIRVToMSLConverter.a ${CONFIGURATION_BUILD_DIR}/libMoltenVKGLSLToSPIRVConverter.a";
				PRODUCT_NAME = MoltenVK;
				SKIP_INSTALL = YES;
				VALIDATE_PRODUCT = YES;
			};
			name = Release;
		};
/* End XCBuildConfiguration section */

/* Begin XCConfigurationList section */
		2FEA0AB724902F9F00EEF3AD /* Build configuration list for PBXNativeTarget "MoltenVK-tvOS" */ = {
			isa = XCConfigurationList;
			buildConfigurations = (
				2FEA0AB824902F9F00EEF3AD /* Debug */,
				2FEA0AB924902F9F00EEF3AD /* Release */,
			);
			defaultConfigurationIsVisible = 0;
			defaultConfigurationName = Release;
		};
		A9B8EE1D1A98D796009C5A02 /* Build configuration list for PBXNativeTarget "MoltenVK-iOS" */ = {
			isa = XCConfigurationList;
			buildConfigurations = (
				A9B8EE1E1A98D796009C5A02 /* Debug */,
				A9B8EE1F1A98D796009C5A02 /* Release */,
			);
			defaultConfigurationIsVisible = 0;
			defaultConfigurationName = Release;
		};
		A9CBEDFE1B6299D800E45FDC /* Build configuration list for PBXNativeTarget "MoltenVK-macOS" */ = {
			isa = XCConfigurationList;
			buildConfigurations = (
				A9CBEDFF1B6299D800E45FDC /* Debug */,
				A9CBEE001B6299D800E45FDC /* Release */,
			);
			defaultConfigurationIsVisible = 0;
			defaultConfigurationName = Release;
		};
		A9F55D28198BE6A7004EC31B /* Build configuration list for PBXProject "MoltenVK" */ = {
			isa = XCConfigurationList;
			buildConfigurations = (
				A9F55D3F198BE6A8004EC31B /* Debug */,
				A9F55D40198BE6A8004EC31B /* Release */,
			);
			defaultConfigurationIsVisible = 0;
			defaultConfigurationName = Release;
		};
/* End XCConfigurationList section */
	};
	rootObject = A9F55D25198BE6A7004EC31B /* Project object */;
}<|MERGE_RESOLUTION|>--- conflicted
+++ resolved
@@ -1102,11 +1102,7 @@
 		A9F55D25198BE6A7004EC31B /* Project object */ = {
 			isa = PBXProject;
 			attributes = {
-<<<<<<< HEAD
-				LastUpgradeCheck = 1200;
-=======
 				LastUpgradeCheck = 1170;
->>>>>>> d1353632
 				ORGANIZATIONNAME = "The Brenwill Workshop Ltd.";
 				TargetAttributes = {
 					A9B8EE091A98D796009C5A02 = {
