--- conflicted
+++ resolved
@@ -25,22 +25,12 @@
 #pragma mark MVKDescriptorSetLayout
 
 // A null cmdEncoder can be passed to perform a validation pass
-<<<<<<< HEAD
 void MVKDescriptorSetLayout::bindDescriptorSet(MVKCommandEncoder* cmdEncoder,
 											   MVKDescriptorSet* descSet,
 											   MVKShaderResourceBinding& dslMTLRezIdxOffsets,
 											   MVKArrayRef<uint32_t> dynamicOffsets,
 											   uint32_t& dynamicOffsetIndex) {
-	clearConfigurationResult();
-=======
-uint32_t MVKDescriptorSetLayout::bindDescriptorSet(MVKCommandEncoder* cmdEncoder,
-												   MVKDescriptorSet* descSet,
-												   MVKShaderResourceBinding& dslMTLRezIdxOffsets,
-												   MVKArrayRef<uint32_t> dynamicOffsets,
-												   uint32_t dynamicOffsetIndex) {
 	if (!cmdEncoder) { clearConfigurationResult(); }
-	uint32_t dynOffsetsConsumed = 0;
->>>>>>> 3261d69b
 	if ( !_isPushDescriptorLayout ) {
 		for (auto& dslBind : _bindings) {
 			dslBind.bind(cmdEncoder, descSet, dslMTLRezIdxOffsets, dynamicOffsets, dynamicOffsetIndex);
