--- conflicted
+++ resolved
@@ -334,7 +334,11 @@
                 }
 				break;
 #endif
-<<<<<<< HEAD
+            case VK_STRUCTURE_TYPE_PHYSICAL_DEVICE_TIMELINE_SEMAPHORE_PROPERTIES: {
+                auto* timelineSem4Props = (VkPhysicalDeviceTimelineSemaphoreProperties*)next;
+                timelineSem4Props->maxTimelineSemaphoreValueDifference = std::numeric_limits<uint64_t>::max();
+                break;
+            }
 			case VK_STRUCTURE_TYPE_PHYSICAL_DEVICE_DESCRIPTOR_INDEXING_PROPERTIES_EXT: {
 				auto* pDescIdxProps = (VkPhysicalDeviceDescriptorIndexingPropertiesEXT*)next;
 				pDescIdxProps->maxUpdateAfterBindDescriptorsInAllPools				= kMVKUndefinedLargeUInt32;
@@ -362,13 +366,6 @@
 				pDescIdxProps->maxDescriptorSetUpdateAfterBindInputAttachments		= _properties.limits.maxDescriptorSetInputAttachments;
 				break;
 			}
-=======
-            case VK_STRUCTURE_TYPE_PHYSICAL_DEVICE_TIMELINE_SEMAPHORE_PROPERTIES: {
-                auto* timelineSem4Props = (VkPhysicalDeviceTimelineSemaphoreProperties*)next;
-                timelineSem4Props->maxTimelineSemaphoreValueDifference = std::numeric_limits<uint64_t>::max();
-                break;
-            }
->>>>>>> 6bd5b76a
             case VK_STRUCTURE_TYPE_PHYSICAL_DEVICE_INLINE_UNIFORM_BLOCK_PROPERTIES_EXT: {
 				auto* inlineUniformBlockProps = (VkPhysicalDeviceInlineUniformBlockPropertiesEXT*)next;
 				inlineUniformBlockProps->maxInlineUniformBlockSize = _metalFeatures.dynamicMTLBufferSize;
@@ -1181,19 +1178,17 @@
 		}
 	}
 
-<<<<<<< HEAD
 	if (supportsMTLGPUFamily(Apple4)) {
 		_metalFeatures.maxPerStageTextureCount = 96;
 	} else {
 		_metalFeatures.maxPerStageTextureCount = 31;
 	}
-=======
+
 #if MVK_XCODE_12
 	if ( mvkOSVersionIsAtLeast(14.0) ) {
 		_metalFeatures.mslVersionEnum = MTLLanguageVersion2_3;
 	}
 #endif
->>>>>>> 6bd5b76a
 
 #endif
 
@@ -1268,19 +1263,17 @@
 		}
 	}
 
-<<<<<<< HEAD
 	if (supportsMTLGPUFamily(Apple4)) {
 		_metalFeatures.maxPerStageTextureCount = 96;
 	} else {
 		_metalFeatures.maxPerStageTextureCount = 31;
 	}
-=======
+
 #if MVK_XCODE_12
 	if ( mvkOSVersionIsAtLeast(14.0) ) {
 		_metalFeatures.mslVersionEnum = MTLLanguageVersion2_3;
 	}
 #endif
->>>>>>> 6bd5b76a
 
 #endif
 
